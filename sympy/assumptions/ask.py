--- conflicted
+++ resolved
@@ -1330,11 +1330,7 @@
 
 def ask(proposition, assumptions=True, context=global_assumptions):
     """
-<<<<<<< HEAD
     Function to evaluate the proposition with assumptions.
-=======
-    Function for inferring properties about objects.
->>>>>>> 3cf7c0db
 
     **Syntax**
 
@@ -1357,12 +1353,7 @@
 
     context : AssumptionsContext, optional
         Default assumptions to evaluate the *proposition*. By default,
-<<<<<<< HEAD
         this is ``sympy.assumptions.global_assumptions`` variable.
-=======
-        this is ``global_assumptions``.
->>>>>>> 3cf7c0db
-
 
     Examples
     ========
@@ -1403,17 +1394,9 @@
         raise TypeError("assumptions must be a valid logical expression")
 
     if isinstance(proposition, AppliedPredicate):
-<<<<<<< HEAD
         key, args = proposition.function, proposition.arguments
     else:
         key, args = Q.is_true, (proposition,)
-=======
-        key, expr = proposition.func, sympify(proposition.arg)
-        args = proposition.args
-    else:
-        key, expr = Q.is_true, sympify(proposition)
-        args = (expr,)
->>>>>>> 3cf7c0db
 
     assump = CNF.from_prop(assumptions)
     assump.extend(context)
