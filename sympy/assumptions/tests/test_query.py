from sympy.abc import t, w, x, y, z, n, k, m, p, i
from sympy.assumptions import (ask, AssumptionsContext, Q, register_handler,
        remove_handler)
from sympy.assumptions.assume import global_assumptions, Predicate
from sympy.assumptions.ask import compute_known_facts, single_fact_lookup
from sympy.assumptions.handlers import AskHandler
from sympy.core.add import Add
from sympy.core.numbers import (I, Integer, Rational, oo, pi)
from sympy.core.singleton import S
from sympy.core.power import Pow
from sympy.core.symbol import symbols, Symbol
from sympy.functions.combinatorial.factorials import factorial
from sympy.functions.elementary.complexes import (Abs, im, re, sign)
from sympy.functions.elementary.exponential import (exp, log)
from sympy.functions.elementary.miscellaneous import sqrt
from sympy.functions.elementary.trigonometric import (
    acos, acot, asin, atan, cos, cot, sin, tan)
from sympy.logic.boolalg import Equivalent, Implies, Xor, And, to_cnf
from sympy.matrices import Matrix, SparseMatrix
from sympy.testing.pytest import XFAIL, slow, raises
from sympy.assumptions.assume import assuming
import math


def test_int_1():
    z = 1
    assert ask(Q.commutative(z)) is True
    assert ask(Q.integer(z)) is True
    assert ask(Q.rational(z)) is True
    assert ask(Q.real(z)) is True
    assert ask(Q.complex(z)) is True
    assert ask(Q.irrational(z)) is False
    assert ask(Q.imaginary(z)) is False
    assert ask(Q.positive(z)) is True
    assert ask(Q.negative(z)) is False
    assert ask(Q.even(z)) is False
    assert ask(Q.odd(z)) is True
    assert ask(Q.finite(z)) is True
    assert ask(Q.prime(z)) is False
    assert ask(Q.composite(z)) is False
    assert ask(Q.hermitian(z)) is True
    assert ask(Q.antihermitian(z)) is False


def test_int_11():
    z = 11
    assert ask(Q.commutative(z)) is True
    assert ask(Q.integer(z)) is True
    assert ask(Q.rational(z)) is True
    assert ask(Q.real(z)) is True
    assert ask(Q.complex(z)) is True
    assert ask(Q.irrational(z)) is False
    assert ask(Q.imaginary(z)) is False
    assert ask(Q.positive(z)) is True
    assert ask(Q.negative(z)) is False
    assert ask(Q.even(z)) is False
    assert ask(Q.odd(z)) is True
    assert ask(Q.finite(z)) is True
    assert ask(Q.prime(z)) is True
    assert ask(Q.composite(z)) is False
    assert ask(Q.hermitian(z)) is True
    assert ask(Q.antihermitian(z)) is False


def test_int_12():
    z = 12
    assert ask(Q.commutative(z)) is True
    assert ask(Q.integer(z)) is True
    assert ask(Q.rational(z)) is True
    assert ask(Q.real(z)) is True
    assert ask(Q.complex(z)) is True
    assert ask(Q.irrational(z)) is False
    assert ask(Q.imaginary(z)) is False
    assert ask(Q.positive(z)) is True
    assert ask(Q.negative(z)) is False
    assert ask(Q.even(z)) is True
    assert ask(Q.odd(z)) is False
    assert ask(Q.finite(z)) is True
    assert ask(Q.prime(z)) is False
    assert ask(Q.composite(z)) is True
    assert ask(Q.hermitian(z)) is True
    assert ask(Q.antihermitian(z)) is False


def test_float_1():
    z = 1.0
    assert ask(Q.commutative(z)) is True
    assert ask(Q.integer(z)) is False
    assert ask(Q.rational(z)) is None
    assert ask(Q.real(z)) is True
    assert ask(Q.complex(z)) is True
    assert ask(Q.irrational(z)) is None
    assert ask(Q.imaginary(z)) is False
    assert ask(Q.positive(z)) is True
    assert ask(Q.negative(z)) is False
    assert ask(Q.even(z)) is False
    assert ask(Q.odd(z)) is False
    assert ask(Q.finite(z)) is True
    assert ask(Q.prime(z)) is False
    assert ask(Q.composite(z)) is False
    assert ask(Q.hermitian(z)) is True
    assert ask(Q.antihermitian(z)) is False

    z = 7.2123
    assert ask(Q.commutative(z)) is True
    assert ask(Q.integer(z)) is False
    assert ask(Q.rational(z)) is None
    assert ask(Q.real(z)) is True
    assert ask(Q.complex(z)) is True
    assert ask(Q.irrational(z)) is None
    assert ask(Q.imaginary(z)) is False
    assert ask(Q.positive(z)) is True
    assert ask(Q.negative(z)) is False
    assert ask(Q.even(z)) is False
    assert ask(Q.odd(z)) is False
    assert ask(Q.finite(z)) is True
    assert ask(Q.prime(z)) is False
    assert ask(Q.composite(z)) is False
    assert ask(Q.hermitian(z)) is True
    assert ask(Q.antihermitian(z)) is False

    # test for issue #12168
    assert ask(Q.rational(math.pi)) is None


def test_zero_0():
    z = Integer(0)
    assert ask(Q.nonzero(z)) is False
    assert ask(Q.zero(z)) is True
    assert ask(Q.commutative(z)) is True
    assert ask(Q.integer(z)) is True
    assert ask(Q.rational(z)) is True
    assert ask(Q.real(z)) is True
    assert ask(Q.complex(z)) is True
    assert ask(Q.imaginary(z)) is False
    assert ask(Q.positive(z)) is False
    assert ask(Q.negative(z)) is False
    assert ask(Q.even(z)) is True
    assert ask(Q.odd(z)) is False
    assert ask(Q.finite(z)) is True
    assert ask(Q.prime(z)) is False
    assert ask(Q.composite(z)) is False
    assert ask(Q.hermitian(z)) is True
    assert ask(Q.antihermitian(z)) is False


def test_negativeone():
    z = Integer(-1)
    assert ask(Q.nonzero(z)) is True
    assert ask(Q.zero(z)) is False
    assert ask(Q.commutative(z)) is True
    assert ask(Q.integer(z)) is True
    assert ask(Q.rational(z)) is True
    assert ask(Q.real(z)) is True
    assert ask(Q.complex(z)) is True
    assert ask(Q.irrational(z)) is False
    assert ask(Q.imaginary(z)) is False
    assert ask(Q.positive(z)) is False
    assert ask(Q.negative(z)) is True
    assert ask(Q.even(z)) is False
    assert ask(Q.odd(z)) is True
    assert ask(Q.finite(z)) is True
    assert ask(Q.prime(z)) is False
    assert ask(Q.composite(z)) is False
    assert ask(Q.hermitian(z)) is True
    assert ask(Q.antihermitian(z)) is False


def test_infinity():
    assert ask(Q.commutative(oo)) is True
    assert ask(Q.integer(oo)) is False
    assert ask(Q.rational(oo)) is False
    assert ask(Q.algebraic(oo)) is False
    assert ask(Q.real(oo)) is False
    assert ask(Q.extended_real(oo)) is True
    assert ask(Q.complex(oo)) is False
    assert ask(Q.irrational(oo)) is False
    assert ask(Q.imaginary(oo)) is False
    assert ask(Q.positive(oo)) is False
    #assert ask(Q.extended_positive(oo)) is True
    assert ask(Q.negative(oo)) is False
    assert ask(Q.even(oo)) is False
    assert ask(Q.odd(oo)) is False
    assert ask(Q.finite(oo)) is False
    assert ask(Q.prime(oo)) is False
    assert ask(Q.composite(oo)) is False
    assert ask(Q.hermitian(oo)) is False
    assert ask(Q.antihermitian(oo)) is False


def test_neg_infinity():
    mm = S.NegativeInfinity
    assert ask(Q.commutative(mm)) is True
    assert ask(Q.integer(mm)) is False
    assert ask(Q.rational(mm)) is False
    assert ask(Q.algebraic(mm)) is False
    assert ask(Q.real(mm)) is False
    assert ask(Q.extended_real(mm)) is True
    assert ask(Q.complex(mm)) is False
    assert ask(Q.irrational(mm)) is False
    assert ask(Q.imaginary(mm)) is False
    assert ask(Q.positive(mm)) is False
    assert ask(Q.negative(mm)) is False
    #assert ask(Q.extended_negative(mm)) is True
    assert ask(Q.even(mm)) is False
    assert ask(Q.odd(mm)) is False
    assert ask(Q.finite(mm)) is False
    assert ask(Q.prime(mm)) is False
    assert ask(Q.composite(mm)) is False
    assert ask(Q.hermitian(mm)) is False
    assert ask(Q.antihermitian(mm)) is False


def test_nan():
    nan = S.NaN
    assert ask(Q.commutative(nan)) is True
    assert ask(Q.integer(nan)) is False
    assert ask(Q.rational(nan)) is False
    assert ask(Q.algebraic(nan)) is False
    assert ask(Q.real(nan)) is False
    assert ask(Q.extended_real(nan)) is False
    assert ask(Q.complex(nan)) is False
    assert ask(Q.irrational(nan)) is False
    assert ask(Q.imaginary(nan)) is False
    assert ask(Q.positive(nan)) is False
    assert ask(Q.nonzero(nan)) is True
    assert ask(Q.zero(nan)) is False
    assert ask(Q.even(nan)) is False
    assert ask(Q.odd(nan)) is False
    assert ask(Q.finite(nan)) is False
    assert ask(Q.prime(nan)) is False
    assert ask(Q.composite(nan)) is False
    assert ask(Q.hermitian(nan)) is False
    assert ask(Q.antihermitian(nan)) is False


def test_Rational_number():
    r = Rational(3, 4)
    assert ask(Q.commutative(r)) is True
    assert ask(Q.integer(r)) is False
    assert ask(Q.rational(r)) is True
    assert ask(Q.real(r)) is True
    assert ask(Q.complex(r)) is True
    assert ask(Q.irrational(r)) is False
    assert ask(Q.imaginary(r)) is False
    assert ask(Q.positive(r)) is True
    assert ask(Q.negative(r)) is False
    assert ask(Q.even(r)) is False
    assert ask(Q.odd(r)) is False
    assert ask(Q.finite(r)) is True
    assert ask(Q.prime(r)) is False
    assert ask(Q.composite(r)) is False
    assert ask(Q.hermitian(r)) is True
    assert ask(Q.antihermitian(r)) is False

    r = Rational(1, 4)
    assert ask(Q.positive(r)) is True
    assert ask(Q.negative(r)) is False

    r = Rational(5, 4)
    assert ask(Q.negative(r)) is False
    assert ask(Q.positive(r)) is True

    r = Rational(5, 3)
    assert ask(Q.positive(r)) is True
    assert ask(Q.negative(r)) is False

    r = Rational(-3, 4)
    assert ask(Q.positive(r)) is False
    assert ask(Q.negative(r)) is True

    r = Rational(-1, 4)
    assert ask(Q.positive(r)) is False
    assert ask(Q.negative(r)) is True

    r = Rational(-5, 4)
    assert ask(Q.negative(r)) is True
    assert ask(Q.positive(r)) is False

    r = Rational(-5, 3)
    assert ask(Q.positive(r)) is False
    assert ask(Q.negative(r)) is True


def test_sqrt_2():
    z = sqrt(2)
    assert ask(Q.commutative(z)) is True
    assert ask(Q.integer(z)) is False
    assert ask(Q.rational(z)) is False
    assert ask(Q.real(z)) is True
    assert ask(Q.complex(z)) is True
    assert ask(Q.irrational(z)) is True
    assert ask(Q.imaginary(z)) is False
    assert ask(Q.positive(z)) is True
    assert ask(Q.negative(z)) is False
    assert ask(Q.even(z)) is False
    assert ask(Q.odd(z)) is False
    assert ask(Q.finite(z)) is True
    assert ask(Q.prime(z)) is False
    assert ask(Q.composite(z)) is False
    assert ask(Q.hermitian(z)) is True
    assert ask(Q.antihermitian(z)) is False


def test_pi():
    z = S.Pi
    assert ask(Q.commutative(z)) is True
    assert ask(Q.integer(z)) is False
    assert ask(Q.rational(z)) is False
    assert ask(Q.algebraic(z)) is False
    assert ask(Q.real(z)) is True
    assert ask(Q.complex(z)) is True
    assert ask(Q.irrational(z)) is True
    assert ask(Q.imaginary(z)) is False
    assert ask(Q.positive(z)) is True
    assert ask(Q.negative(z)) is False
    assert ask(Q.even(z)) is False
    assert ask(Q.odd(z)) is False
    assert ask(Q.finite(z)) is True
    assert ask(Q.prime(z)) is False
    assert ask(Q.composite(z)) is False
    assert ask(Q.hermitian(z)) is True
    assert ask(Q.antihermitian(z)) is False

    z = S.Pi + 1
    assert ask(Q.commutative(z)) is True
    assert ask(Q.integer(z)) is False
    assert ask(Q.rational(z)) is False
    assert ask(Q.algebraic(z)) is False
    assert ask(Q.real(z)) is True
    assert ask(Q.complex(z)) is True
    assert ask(Q.irrational(z)) is True
    assert ask(Q.imaginary(z)) is False
    assert ask(Q.positive(z)) is True
    assert ask(Q.negative(z)) is False
    assert ask(Q.even(z)) is False
    assert ask(Q.odd(z)) is False
    assert ask(Q.finite(z)) is True
    assert ask(Q.prime(z)) is False
    assert ask(Q.composite(z)) is False
    assert ask(Q.hermitian(z)) is True
    assert ask(Q.antihermitian(z)) is False

    z = 2*S.Pi
    assert ask(Q.commutative(z)) is True
    assert ask(Q.integer(z)) is False
    assert ask(Q.rational(z)) is False
    assert ask(Q.algebraic(z)) is False
    assert ask(Q.real(z)) is True
    assert ask(Q.complex(z)) is True
    assert ask(Q.irrational(z)) is True
    assert ask(Q.imaginary(z)) is False
    assert ask(Q.positive(z)) is True
    assert ask(Q.negative(z)) is False
    assert ask(Q.even(z)) is False
    assert ask(Q.odd(z)) is False
    assert ask(Q.finite(z)) is True
    assert ask(Q.prime(z)) is False
    assert ask(Q.composite(z)) is False
    assert ask(Q.hermitian(z)) is True
    assert ask(Q.antihermitian(z)) is False

    z = S.Pi ** 2
    assert ask(Q.commutative(z)) is True
    assert ask(Q.integer(z)) is False
    assert ask(Q.rational(z)) is False
    assert ask(Q.algebraic(z)) is False
    assert ask(Q.real(z)) is True
    assert ask(Q.complex(z)) is True
    assert ask(Q.irrational(z)) is True
    assert ask(Q.imaginary(z)) is False
    assert ask(Q.positive(z)) is True
    assert ask(Q.negative(z)) is False
    assert ask(Q.even(z)) is False
    assert ask(Q.odd(z)) is False
    assert ask(Q.finite(z)) is True
    assert ask(Q.prime(z)) is False
    assert ask(Q.composite(z)) is False
    assert ask(Q.hermitian(z)) is True
    assert ask(Q.antihermitian(z)) is False

    z = (1 + S.Pi) ** 2
    assert ask(Q.commutative(z)) is True
    assert ask(Q.integer(z)) is False
    assert ask(Q.rational(z)) is False
    assert ask(Q.algebraic(z)) is False
    assert ask(Q.real(z)) is True
    assert ask(Q.complex(z)) is True
    assert ask(Q.irrational(z)) is True
    assert ask(Q.imaginary(z)) is False
    assert ask(Q.positive(z)) is True
    assert ask(Q.negative(z)) is False
    assert ask(Q.even(z)) is False
    assert ask(Q.odd(z)) is False
    assert ask(Q.finite(z)) is True
    assert ask(Q.prime(z)) is False
    assert ask(Q.composite(z)) is False
    assert ask(Q.hermitian(z)) is True
    assert ask(Q.antihermitian(z)) is False


def test_E():
    z = S.Exp1
    assert ask(Q.commutative(z)) is True
    assert ask(Q.integer(z)) is False
    assert ask(Q.rational(z)) is False
    assert ask(Q.algebraic(z)) is False
    assert ask(Q.real(z)) is True
    assert ask(Q.complex(z)) is True
    assert ask(Q.irrational(z)) is True
    assert ask(Q.imaginary(z)) is False
    assert ask(Q.positive(z)) is True
    assert ask(Q.negative(z)) is False
    assert ask(Q.even(z)) is False
    assert ask(Q.odd(z)) is False
    assert ask(Q.finite(z)) is True
    assert ask(Q.prime(z)) is False
    assert ask(Q.composite(z)) is False
    assert ask(Q.hermitian(z)) is True
    assert ask(Q.antihermitian(z)) is False


def test_GoldenRatio():
    z = S.GoldenRatio
    assert ask(Q.commutative(z)) is True
    assert ask(Q.integer(z)) is False
    assert ask(Q.rational(z)) is False
    assert ask(Q.algebraic(z)) is True
    assert ask(Q.real(z)) is True
    assert ask(Q.complex(z)) is True
    assert ask(Q.irrational(z)) is True
    assert ask(Q.imaginary(z)) is False
    assert ask(Q.positive(z)) is True
    assert ask(Q.negative(z)) is False
    assert ask(Q.even(z)) is False
    assert ask(Q.odd(z)) is False
    assert ask(Q.finite(z)) is True
    assert ask(Q.prime(z)) is False
    assert ask(Q.composite(z)) is False
    assert ask(Q.hermitian(z)) is True
    assert ask(Q.antihermitian(z)) is False


def test_TribonacciConstant():
    z = S.TribonacciConstant
    assert ask(Q.commutative(z)) is True
    assert ask(Q.integer(z)) is False
    assert ask(Q.rational(z)) is False
    assert ask(Q.algebraic(z)) is True
    assert ask(Q.real(z)) is True
    assert ask(Q.complex(z)) is True
    assert ask(Q.irrational(z)) is True
    assert ask(Q.imaginary(z)) is False
    assert ask(Q.positive(z)) is True
    assert ask(Q.negative(z)) is False
    assert ask(Q.even(z)) is False
    assert ask(Q.odd(z)) is False
    assert ask(Q.finite(z)) is True
    assert ask(Q.prime(z)) is False
    assert ask(Q.composite(z)) is False
    assert ask(Q.hermitian(z)) is True
    assert ask(Q.antihermitian(z)) is False


def test_I():
    z = I
    assert ask(Q.commutative(z)) is True
    assert ask(Q.integer(z)) is False
    assert ask(Q.rational(z)) is False
    assert ask(Q.algebraic(z)) is True
    assert ask(Q.real(z)) is False
    assert ask(Q.complex(z)) is True
    assert ask(Q.irrational(z)) is False
    assert ask(Q.imaginary(z)) is True
    assert ask(Q.positive(z)) is False
    assert ask(Q.negative(z)) is False
    assert ask(Q.even(z)) is False
    assert ask(Q.odd(z)) is False
    assert ask(Q.finite(z)) is True
    assert ask(Q.prime(z)) is False
    assert ask(Q.composite(z)) is False
    assert ask(Q.hermitian(z)) is False
    assert ask(Q.antihermitian(z)) is True

    z = 1 + I
    assert ask(Q.commutative(z)) is True
    assert ask(Q.integer(z)) is False
    assert ask(Q.rational(z)) is False
    assert ask(Q.algebraic(z)) is True
    assert ask(Q.real(z)) is False
    assert ask(Q.complex(z)) is True
    assert ask(Q.irrational(z)) is False
    assert ask(Q.imaginary(z)) is False
    assert ask(Q.positive(z)) is False
    assert ask(Q.negative(z)) is False
    assert ask(Q.even(z)) is False
    assert ask(Q.odd(z)) is False
    assert ask(Q.finite(z)) is True
    assert ask(Q.prime(z)) is False
    assert ask(Q.composite(z)) is False
    assert ask(Q.hermitian(z)) is False
    assert ask(Q.antihermitian(z)) is False

    z = I*(1 + I)
    assert ask(Q.commutative(z)) is True
    assert ask(Q.integer(z)) is False
    assert ask(Q.rational(z)) is False
    assert ask(Q.algebraic(z)) is True
    assert ask(Q.real(z)) is False
    assert ask(Q.complex(z)) is True
    assert ask(Q.irrational(z)) is False
    assert ask(Q.imaginary(z)) is False
    assert ask(Q.positive(z)) is False
    assert ask(Q.negative(z)) is False
    assert ask(Q.even(z)) is False
    assert ask(Q.odd(z)) is False
    assert ask(Q.finite(z)) is True
    assert ask(Q.prime(z)) is False
    assert ask(Q.composite(z)) is False
    assert ask(Q.hermitian(z)) is False
    assert ask(Q.antihermitian(z)) is False

    z = I**(I)
    assert ask(Q.imaginary(z)) is False
    assert ask(Q.real(z)) is True

    z = (-I)**(I)
    assert ask(Q.imaginary(z)) is False
    assert ask(Q.real(z)) is True

    z = (3*I)**(I)
    assert ask(Q.imaginary(z)) is False
    assert ask(Q.real(z)) is False

    z = (1)**(I)
    assert ask(Q.imaginary(z)) is False
    assert ask(Q.real(z)) is True

    z = (-1)**(I)
    assert ask(Q.imaginary(z)) is False
    assert ask(Q.real(z)) is True

    z = (1+I)**(I)
    assert ask(Q.imaginary(z)) is False
    assert ask(Q.real(z)) is False

    z = (I)**(I+3)
    assert ask(Q.imaginary(z)) is True
    assert ask(Q.real(z)) is False

    z = (I)**(I+2)
    assert ask(Q.imaginary(z)) is False
    assert ask(Q.real(z)) is True

    z = (I)**(2)
    assert ask(Q.imaginary(z)) is False
    assert ask(Q.real(z)) is True

    z = (I)**(3)
    assert ask(Q.imaginary(z)) is True
    assert ask(Q.real(z)) is False

    z = (3)**(I)
    assert ask(Q.imaginary(z)) is False
    assert ask(Q.real(z)) is False

    z = (I)**(0)
    assert ask(Q.imaginary(z)) is False
    assert ask(Q.real(z)) is True



def test_bounded():
    x, y, z = symbols('x,y,z')
    assert ask(Q.finite(x)) is None
    assert ask(Q.finite(x), Q.finite(x)) is True
    assert ask(Q.finite(x), Q.finite(y)) is None
    assert ask(Q.finite(x), Q.complex(x)) is None

    assert ask(Q.finite(x + 1)) is None
    assert ask(Q.finite(x + 1), Q.finite(x)) is True
    a = x + y
    x, y = a.args
    # B + B
    assert ask(Q.finite(a), Q.finite(x) & Q.finite(y)) is True
    assert ask(
        Q.finite(a), Q.finite(x) & Q.finite(y) & Q.positive(x)) is True
    assert ask(
        Q.finite(a), Q.finite(x) & Q.finite(y) & Q.positive(y)) is True
    assert ask(Q.finite(a),
        Q.finite(x) & Q.finite(y) & Q.positive(x) & Q.positive(y)) is True
    assert ask(Q.finite(a),
        Q.finite(x) & Q.finite(y) & Q.positive(x) & ~Q.positive(y)) is True
    assert ask(Q.finite(a),
        Q.finite(x) & Q.finite(y) & ~Q.positive(x) & Q.positive(y)) is True
    assert ask(Q.finite(a),
        Q.finite(x) & Q.finite(y) & ~Q.positive(x) & ~Q.positive(y)) is True
    # B + U
    assert ask(Q.finite(a), Q.finite(x) & ~Q.finite(y)) is False
    assert ask(
        Q.finite(a), Q.finite(x) & ~Q.finite(y) & Q.positive(x)) is False
    assert ask(
        Q.finite(a), Q.finite(x) & ~Q.finite(y) & Q.positive(y)) is False
    assert ask(Q.finite(a), Q.finite(x) & ~Q.finite(y) & Q.positive(x) &
        Q.positive(y)) is False
    assert ask(Q.finite(a), Q.finite(x) & ~Q.finite(y) & Q.positive(x) &
        ~Q.positive(y)) is False
    assert ask(Q.finite(a), Q.finite(x) & ~Q.finite(y) & ~Q.positive(x) &
        Q.positive(y)) is False
    assert ask(Q.finite(a), Q.finite(x) & ~Q.finite(y) & ~Q.positive(x) &
        ~Q.positive(y)) is False
    # B + ?
    assert ask(Q.finite(a), Q.finite(x)) is None
    assert ask(Q.finite(a), Q.finite(x) & Q.positive(x)) is None
    assert ask(Q.finite(a), Q.finite(x) & Q.positive(y)) is None
    assert ask(
        Q.finite(a), Q.finite(x) & Q.positive(x) & Q.positive(y)) is None
    assert ask(
        Q.finite(a), Q.finite(x) & Q.positive(x) & ~Q.positive(y)) is None
    assert ask(
        Q.finite(a), Q.finite(x) & ~Q.positive(x) & Q.positive(y)) is None
    assert ask(
        Q.finite(a), Q.finite(x) & ~Q.positive(x) & ~Q.positive(y)) is None
    # U + U
    assert ask(Q.finite(a), ~Q.finite(x) & ~Q.finite(y)) is None
    assert ask(
        Q.finite(a), ~Q.finite(x) & ~Q.finite(y) & Q.positive(x)) is None
    assert ask(
        Q.finite(a), ~Q.finite(x) & ~Q.finite(y) & Q.positive(y)) is None
    assert ask(Q.finite(a), ~Q.finite(x) & ~Q.finite(y) & Q.positive(x) &
        Q.positive(y)) is False
    assert ask(Q.finite(a), ~Q.finite(x) & ~Q.finite(y) & Q.positive(x) &
        ~Q.positive(y)) is None
    assert ask(Q.finite(a), ~Q.finite(x) & ~Q.finite(y) & ~Q.positive(x) &
        Q.positive(y)) is None
    assert ask(Q.finite(a), ~Q.finite(x) & ~Q.finite(y) & ~Q.positive(x) &
        ~Q.positive(y)) is False
    # U + ?
    assert ask(Q.finite(a), ~Q.finite(y)) is None
    assert ask(Q.finite(a), ~Q.finite(y) & Q.positive(x)) is None
    assert ask(Q.finite(a), ~Q.finite(y) & Q.positive(y)) is None
    assert ask(
        Q.finite(a), ~Q.finite(y) & Q.positive(x) & Q.positive(y)) is False
    assert ask(
        Q.finite(a), ~Q.finite(y) & Q.positive(x) & ~Q.positive(y)) is None
    assert ask(
        Q.finite(a), ~Q.finite(y) & ~Q.positive(x) & Q.positive(y)) is None
    assert ask(
        Q.finite(a), ~Q.finite(y) & ~Q.positive(x) & ~Q.positive(y)) is False
    # ? + ?
    assert ask(Q.finite(a),) is None
    assert ask(Q.finite(a), Q.positive(x)) is None
    assert ask(Q.finite(a), Q.positive(y)) is None
    assert ask(Q.finite(a), Q.positive(x) & Q.positive(y)) is None
    assert ask(Q.finite(a), Q.positive(x) & ~Q.positive(y)) is None
    assert ask(Q.finite(a), ~Q.positive(x) & Q.positive(y)) is None
    assert ask(Q.finite(a), ~Q.positive(x) & ~Q.positive(y)) is None

    x, y, z = symbols('x,y,z')
    a = x + y + z
    x, y, z = a.args
    assert ask(Q.finite(a), Q.negative(x) & Q.finite(x) & Q.negative(y) &
        Q.finite(y) & Q.negative(z) & Q.finite(z)) is True
    assert ask(Q.finite(a), Q.negative(x) & Q.finite(x) &
        Q.negative(y) & Q.finite(y) & Q.finite(z)) is True
    assert ask(Q.finite(a), Q.negative(x) & Q.finite(x) & Q.negative(y) &
        Q.finite(y) & Q.positive(z) & Q.finite(z)) is True
    assert ask(Q.finite(a), Q.negative(x) & Q.finite(x) & Q.negative(y) &
        Q.finite(y) & Q.negative(z) & ~Q.finite(z)) is False
    assert ask(Q.finite(a), Q.negative(x) & Q.finite(x) &
        Q.negative(y) & Q.finite(y) & ~Q.finite(z)) is False
    assert ask(Q.finite(a), Q.negative(x) & Q.finite(x) & Q.negative(y) &
        Q.finite(y) & Q.positive(z) & ~Q.finite(z)) is False
    assert ask(Q.finite(a), Q.negative(x) & Q.finite(x) &
        Q.negative(y) & Q.finite(y) & Q.negative(z)) is None
    assert ask(Q.finite(a), Q.negative(x) &
        Q.finite(x) & Q.negative(y) & Q.finite(y)) is None
    assert ask(Q.finite(a), Q.negative(x) & Q.finite(x) &
        Q.negative(y) & Q.finite(y) & Q.positive(z)) is None
    assert ask(Q.finite(a), Q.negative(x) &
        Q.finite(x) & Q.finite(y) & Q.finite(z)) is True
    assert ask(Q.finite(a), Q.negative(x) & Q.finite(x) &
        Q.finite(y) & Q.positive(z) & Q.finite(z)) is True
    assert ask(Q.finite(a), Q.negative(x) & Q.finite(x) &
        Q.finite(y) & Q.negative(z) & ~Q.finite(z)) is False
    assert ask(Q.finite(a), Q.negative(x) &
        Q.finite(x) & Q.finite(y) & ~Q.finite(z)) is False
    assert ask(Q.finite(a), Q.negative(x) & Q.finite(x) &
        Q.finite(y) & Q.positive(z) & ~Q.finite(z)) is False
    assert ask(Q.finite(a), Q.negative(x) &
        Q.finite(x) & Q.finite(y) & Q.negative(z)) is None
    assert ask(
        Q.finite(a), Q.negative(x) & Q.finite(x) & Q.finite(y)) is None
    assert ask(Q.finite(a), Q.negative(x) &
        Q.finite(x) & Q.finite(y) & Q.positive(z)) is None
    assert ask(Q.finite(a), Q.negative(x) & Q.finite(x) & Q.positive(y) &
        Q.finite(y) & Q.positive(z) & Q.finite(z)) is True
    assert ask(Q.finite(a), Q.negative(x) & Q.finite(x) & Q.positive(y) &
        Q.finite(y) & Q.negative(z) & ~Q.finite(z)) is False
    assert ask(Q.finite(a), Q.negative(x) & Q.finite(x) &
        Q.positive(y) & Q.finite(y) & ~Q.finite(z)) is False
    assert ask(Q.finite(a), Q.negative(x) & Q.finite(x) & Q.positive(y) &
        Q.finite(y) & Q.positive(z) & ~Q.finite(z)) is False
    assert ask(Q.finite(a), Q.negative(x) & Q.finite(x) &
        Q.positive(y) & Q.finite(y) & Q.negative(z)) is None
    assert ask(Q.finite(a), Q.negative(x) &
        Q.finite(x) & Q.positive(y) & Q.finite(y)) is None
    assert ask(Q.finite(a), Q.negative(x) & Q.finite(x) &
        Q.positive(y) & Q.finite(y) & Q.positive(z)) is None
    assert ask(Q.finite(a), Q.negative(x) & Q.finite(x) & Q.negative(y) &
        ~Q.finite(y) & Q.negative(z) & ~Q.finite(z)) is False
    assert ask(Q.finite(a), Q.negative(x) & Q.finite(x) &
        Q.negative(y) & ~Q.finite(y) & ~Q.finite(z)) is None
    assert ask(Q.finite(a), Q.negative(x) & Q.finite(x) & Q.negative(y) &
        ~Q.finite(y) & Q.positive(z) & ~Q.finite(z)) is None
    assert ask(Q.finite(a), Q.negative(x) & Q.finite(x) &
        Q.negative(y) & ~Q.finite(y) & Q.negative(z)) is False
    assert ask(Q.finite(a), Q.negative(x) &
        Q.finite(x) & Q.negative(y) & ~Q.finite(y)) is None
    assert ask(Q.finite(a), Q.negative(x) & Q.finite(x) &
        Q.negative(y) & ~Q.finite(y) & Q.positive(z)) is None
    assert ask(Q.finite(a), Q.negative(x) &
        Q.finite(x) & ~Q.finite(y) & ~Q.finite(z)) is None
    assert ask(Q.finite(a), Q.negative(x) & Q.finite(x) &
        ~Q.finite(y) & Q.positive(z) & ~Q.finite(z)) is None
    assert ask(Q.finite(a), Q.negative(x) &
        Q.finite(x) & ~Q.finite(y) & Q.negative(z)) is None
    assert ask(
        Q.finite(a), Q.negative(x) & Q.finite(x) & ~Q.finite(y)) is None
    assert ask(Q.finite(a), Q.negative(x) &
        Q.finite(x) & ~Q.finite(y) & Q.positive(z)) is None
    assert ask(Q.finite(a), Q.negative(x) & Q.finite(x) & Q.positive(y) &
        ~Q.finite(y) & Q.positive(z) & ~Q.finite(z)) is False
    assert ask(Q.finite(a), Q.negative(x) & Q.finite(x) &
        Q.positive(y) & ~Q.finite(y) & Q.negative(z)) is None
    assert ask(Q.finite(a), Q.negative(x) &
        Q.finite(x) & Q.positive(y) & ~Q.finite(y)) is None
    assert ask(Q.finite(a), Q.negative(x) & Q.finite(x) &
        Q.positive(y) & ~Q.finite(y) & Q.positive(z)) is False
    assert ask(Q.finite(a), Q.negative(x) &
        Q.finite(x) & Q.negative(y) & Q.negative(z)) is None
    assert ask(
        Q.finite(a), Q.negative(x) & Q.finite(x) & Q.negative(y)) is None
    assert ask(Q.finite(a), Q.negative(x) &
        Q.finite(x) & Q.negative(y) & Q.positive(z)) is None
    assert ask(Q.finite(a), Q.negative(x) & Q.finite(x)) is None
    assert ask(
        Q.finite(a), Q.negative(x) & Q.finite(x) & Q.positive(z)) is None
    assert ask(Q.finite(a), Q.negative(x) &
        Q.finite(x) & Q.positive(y) & Q.positive(z)) is None
    assert ask(
        Q.finite(a), Q.finite(x) & Q.finite(y) & Q.finite(z)) is True
    assert ask(Q.finite(a),
        Q.finite(x) & Q.finite(y) & Q.positive(z) & Q.finite(z)) is True
    assert ask(Q.finite(a), Q.finite(x) &
        Q.finite(y) & Q.negative(z) & ~Q.finite(z)) is False
    assert ask(
        Q.finite(a), Q.finite(x) & Q.finite(y) & ~Q.finite(z)) is False
    assert ask(Q.finite(a), Q.finite(x) &
        Q.finite(y) & Q.positive(z) & ~Q.finite(z)) is False
    assert ask(
        Q.finite(a), Q.finite(x) & Q.finite(y) & Q.negative(z)) is None
    assert ask(Q.finite(a), Q.finite(x) & Q.finite(y)) is None
    assert ask(
        Q.finite(a), Q.finite(x) & Q.finite(y) & Q.positive(z)) is None
    assert ask(Q.finite(a), Q.finite(x) & Q.positive(y) &
        Q.finite(y) & Q.positive(z) & Q.finite(z)) is True
    assert ask(Q.finite(a), Q.finite(x) & Q.positive(y) &
        Q.finite(y) & Q.negative(z) & ~Q.finite(z)) is False
    assert ask(Q.finite(a), Q.finite(x) &
        Q.positive(y) & Q.finite(y) & ~Q.finite(z)) is False
    assert ask(Q.finite(a), Q.finite(x) & Q.positive(y) &
        Q.finite(y) & Q.positive(z) & ~Q.finite(z)) is False
    assert ask(Q.finite(a), Q.finite(x) &
        Q.positive(y) & Q.finite(y) & Q.negative(z)) is None
    assert ask(
        Q.finite(a), Q.finite(x) & Q.positive(y) & Q.finite(y)) is None
    assert ask(Q.finite(a), Q.finite(x) &
        Q.positive(y) & Q.finite(y) & Q.positive(z)) is None
    assert ask(Q.finite(a), Q.finite(x) & Q.negative(y) &
        ~Q.finite(y) & Q.negative(z) & ~Q.finite(z)) is False
    assert ask(Q.finite(a), Q.finite(x) &
        Q.negative(y) & ~Q.finite(y) & ~Q.finite(z)) is None
    assert ask(Q.finite(a), Q.finite(x) & Q.negative(y) &
        ~Q.finite(y) & Q.positive(z) & ~Q.finite(z)) is None
    assert ask(Q.finite(a), Q.finite(x) &
        Q.negative(y) & ~Q.finite(y) & Q.negative(z)) is False
    assert ask(
        Q.finite(a), Q.finite(x) & Q.negative(y) & ~Q.finite(y)) is None
    assert ask(Q.finite(a), Q.finite(x) &
        Q.negative(y) & ~Q.finite(y) & Q.positive(z)) is None
    assert ask(
        Q.finite(a), Q.finite(x) & ~Q.finite(y) & ~Q.finite(z)) is None
    assert ask(Q.finite(a), Q.finite(x) &
        ~Q.finite(y) & Q.positive(z) & ~Q.finite(z)) is None
    assert ask(
        Q.finite(a), Q.finite(x) & ~Q.finite(y) & Q.negative(z)) is None
    assert ask(Q.finite(a), Q.finite(x) & ~Q.finite(y)) is None
    assert ask(
        Q.finite(a), Q.finite(x) & ~Q.finite(y) & Q.positive(z)) is None
    assert ask(Q.finite(a), Q.finite(x) & Q.positive(y) &
        ~Q.finite(y) & Q.positive(z) & ~Q.finite(z)) is False
    assert ask(Q.finite(a), Q.finite(x) &
        Q.positive(y) & ~Q.finite(y) & Q.negative(z)) is None
    assert ask(
        Q.finite(a), Q.finite(x) & Q.positive(y) & ~Q.finite(y)) is None
    assert ask(Q.finite(a), Q.finite(x) &
        Q.positive(y) & ~Q.finite(y) & Q.positive(z)) is False
    assert ask(
        Q.finite(a), Q.finite(x) & Q.negative(y) & Q.negative(z)) is None
    assert ask(Q.finite(a), Q.finite(x) & Q.negative(y)) is None
    assert ask(
        Q.finite(a), Q.finite(x) & Q.negative(y) & Q.positive(z)) is None
    assert ask(Q.finite(a), Q.finite(x)) is None
    assert ask(Q.finite(a), Q.finite(x) & Q.positive(z)) is None
    assert ask(
        Q.finite(a), Q.finite(x) & Q.positive(y) & Q.positive(z)) is None
    assert ask(Q.finite(a), Q.positive(x) & Q.finite(x) & Q.positive(y) &
        Q.finite(y) & Q.positive(z) & Q.finite(z)) is True
    assert ask(Q.finite(a), Q.positive(x) & Q.finite(x) & Q.positive(y) &
        Q.finite(y) & Q.negative(z) & ~Q.finite(z)) is False
    assert ask(Q.finite(a), Q.positive(x) & Q.finite(x) &
        Q.positive(y) & Q.finite(y) & ~Q.finite(z)) is False
    assert ask(Q.finite(a), Q.positive(x) & Q.finite(x) & Q.positive(y) &
        Q.finite(y) & Q.positive(z) & ~Q.finite(z)) is False
    assert ask(Q.finite(a), Q.positive(x) & Q.finite(x) &
        Q.positive(y) & Q.finite(y) & Q.negative(z)) is None
    assert ask(Q.finite(a), Q.positive(x) &
        Q.finite(x) & Q.positive(y) & Q.finite(y)) is None
    assert ask(Q.finite(a), Q.positive(x) & Q.finite(x) &
        Q.positive(y) & Q.finite(y) & Q.positive(z)) is None
    assert ask(Q.finite(a), Q.positive(x) & Q.finite(x) & Q.negative(y) &
        ~Q.finite(y) & Q.negative(z) & ~Q.finite(z)) is False
    assert ask(Q.finite(a), Q.positive(x) & Q.finite(x) &
        Q.negative(y) & ~Q.finite(y) & ~Q.finite(z)) is None
    assert ask(Q.finite(a), Q.positive(x) & Q.finite(x) & Q.negative(y) &
        ~Q.finite(y) & Q.positive(z) & ~Q.finite(z)) is None
    assert ask(Q.finite(a), Q.positive(x) & Q.finite(x) &
        Q.negative(y) & ~Q.finite(y) & Q.negative(z)) is False
    assert ask(Q.finite(a), Q.positive(x) &
        Q.finite(x) & Q.negative(y) & ~Q.finite(y)) is None
    assert ask(Q.finite(a), Q.positive(x) & Q.finite(x) &
        Q.negative(y) & ~Q.finite(y) & Q.positive(z)) is None
    assert ask(Q.finite(a), Q.positive(x) &
        Q.finite(x) & ~Q.finite(y) & ~Q.finite(z)) is None
    assert ask(Q.finite(a), Q.positive(x) & Q.finite(x) &
        ~Q.finite(y) & Q.positive(z) & ~Q.finite(z)) is None
    assert ask(Q.finite(a), Q.positive(x) &
        Q.finite(x) & ~Q.finite(y) & Q.negative(z)) is None
    assert ask(
        Q.finite(a), Q.positive(x) & Q.finite(x) & ~Q.finite(y)) is None
    assert ask(Q.finite(a), Q.positive(x) &
        Q.finite(x) & ~Q.finite(y) & Q.positive(z)) is None
    assert ask(Q.finite(a), Q.positive(x) & Q.finite(x) & Q.positive(y) &
        ~Q.finite(y) & Q.positive(z) & ~Q.finite(z)) is False
    assert ask(Q.finite(a), Q.positive(x) & Q.finite(x) &
        Q.positive(y) & ~Q.finite(y) & Q.negative(z)) is None
    assert ask(Q.finite(a), Q.positive(x) &
        Q.finite(x) & Q.positive(y) & ~Q.finite(y)) is None
    assert ask(Q.finite(a), Q.positive(x) & Q.finite(x) &
        Q.positive(y) & ~Q.finite(y) & Q.positive(z)) is False
    assert ask(Q.finite(a), Q.positive(x) &
        Q.finite(x) & Q.negative(y) & Q.negative(z)) is None
    assert ask(
        Q.finite(a), Q.positive(x) & Q.finite(x) & Q.negative(y)) is None
    assert ask(Q.finite(a), Q.positive(x) &
        Q.finite(x) & Q.negative(y) & Q.positive(z)) is None
    assert ask(Q.finite(a), Q.positive(x) & Q.finite(x)) is None
    assert ask(
        Q.finite(a), Q.positive(x) & Q.finite(x) & Q.positive(z)) is None
    assert ask(Q.finite(a), Q.positive(x) &
        Q.finite(x) & Q.positive(y) & Q.positive(z)) is None
    assert ask(Q.finite(a), Q.negative(x) & ~Q.finite(x) & Q.negative(y) &
        ~Q.finite(y) & Q.negative(z) & ~Q.finite(z)) is False
    assert ask(Q.finite(a), Q.negative(x) & ~Q.finite(x) &
        Q.negative(y) & ~Q.finite(y) & ~Q.finite(z)) is None
    assert ask(Q.finite(a), Q.negative(x) & ~Q.finite(x) & Q.negative(y) &
        ~Q.finite(y) & Q.positive(z) & ~Q.finite(z)) is None
    assert ask(Q.finite(a), Q.negative(x) & ~Q.finite(x) &
        Q.negative(y) & ~Q.finite(y) & Q.negative(z)) is False
    assert ask(Q.finite(a), Q.negative(x) &
        ~Q.finite(x) & Q.negative(y) & ~Q.finite(y)) is None
    assert ask(Q.finite(a), Q.negative(x) & ~Q.finite(x) &
        Q.negative(y) & ~Q.finite(y) & Q.positive(z)) is None
    assert ask(Q.finite(a), Q.negative(x) &
        ~Q.finite(x) & ~Q.finite(y) & ~Q.finite(z)) is None
    assert ask(Q.finite(a), Q.negative(x) & ~Q.finite(x) &
        ~Q.finite(y) & Q.positive(z) & ~Q.finite(z)) is None
    assert ask(Q.finite(a), Q.negative(x) &
        ~Q.finite(x) & ~Q.finite(y) & Q.negative(z)) is None
    assert ask(
        Q.finite(a), Q.negative(x) & ~Q.finite(x) & ~Q.finite(y)) is None
    assert ask(Q.finite(a), Q.negative(x) &
        ~Q.finite(x) & ~Q.finite(y) & Q.positive(z)) is None
    assert ask(Q.finite(a), Q.negative(x) & ~Q.finite(x) & Q.positive(y) &
        ~Q.finite(y) & Q.positive(z) & ~Q.finite(z)) is None
    assert ask(Q.finite(a), Q.negative(x) & ~Q.finite(x) &
        Q.positive(y) & ~Q.finite(y) & Q.negative(z)) is None
    assert ask(Q.finite(a), Q.negative(x) &
        ~Q.finite(x) & Q.positive(y) & ~Q.finite(y)) is None
    assert ask(Q.finite(a), Q.negative(x) & ~Q.finite(x) &
        Q.positive(y) & ~Q.finite(y) & Q.positive(z)) is None
    assert ask(Q.finite(a), Q.negative(x) &
        ~Q.finite(x) & Q.negative(y) & Q.negative(z)) is False
    assert ask(
        Q.finite(a), Q.negative(x) & ~Q.finite(x) & Q.negative(y)) is None
    assert ask(Q.finite(a), Q.negative(x) &
        ~Q.finite(x) & Q.negative(y) & Q.positive(z)) is None
    assert ask(Q.finite(a), Q.negative(x) & ~Q.finite(x)) is None
    assert ask(
        Q.finite(a), Q.negative(x) & ~Q.finite(x) & Q.positive(z)) is None
    assert ask(Q.finite(a), Q.negative(x) &
        ~Q.finite(x) & Q.positive(y) & Q.positive(z)) is None
    assert ask(
        Q.finite(a), ~Q.finite(x) & ~Q.finite(y) & ~Q.finite(z)) is None
    assert ask(Q.finite(a), ~Q.finite(x) &
        ~Q.finite(y) & Q.positive(z) & ~Q.finite(z)) is None
    assert ask(
        Q.finite(a), ~Q.finite(x) & ~Q.finite(y) & Q.negative(z)) is None
    assert ask(Q.finite(a), ~Q.finite(x) & ~Q.finite(y)) is None
    assert ask(
        Q.finite(a), ~Q.finite(x) & ~Q.finite(y) & Q.positive(z)) is None
    assert ask(Q.finite(a), ~Q.finite(x) & Q.positive(y) &
        ~Q.finite(y) & Q.positive(z) & ~Q.finite(z)) is None
    assert ask(Q.finite(a), ~Q.finite(x) &
        Q.positive(y) & ~Q.finite(y) & Q.negative(z)) is None
    assert ask(
        Q.finite(a), ~Q.finite(x) & Q.positive(y) & ~Q.finite(y)) is None
    assert ask(Q.finite(a), ~Q.finite(x) &
        Q.positive(y) & ~Q.finite(y) & Q.positive(z)) is None
    assert ask(
        Q.finite(a), ~Q.finite(x) & Q.negative(y) & Q.negative(z)) is None
    assert ask(Q.finite(a), ~Q.finite(x) & Q.negative(y)) is None
    assert ask(
        Q.finite(a), ~Q.finite(x) & Q.negative(y) & Q.positive(z)) is None
    assert ask(Q.finite(a), ~Q.finite(x)) is None
    assert ask(Q.finite(a), ~Q.finite(x) & Q.positive(z)) is None
    assert ask(
        Q.finite(a), ~Q.finite(x) & Q.positive(y) & Q.positive(z)) is None
    assert ask(Q.finite(a), Q.positive(x) & ~Q.finite(x) & Q.positive(y) &
        ~Q.finite(y) & Q.positive(z) & ~Q.finite(z)) is False
    assert ask(Q.finite(a), Q.positive(x) & ~Q.finite(x) &
        Q.positive(y) & ~Q.finite(y) & Q.negative(z)) is None
    assert ask(Q.finite(a), Q.positive(x) &
        ~Q.finite(x) & Q.positive(y) & ~Q.finite(y)) is None
    assert ask(Q.finite(a), Q.positive(x) & ~Q.finite(x) &
        Q.positive(y) & ~Q.finite(y) & Q.positive(z)) is False
    assert ask(Q.finite(a), Q.positive(x) &
        ~Q.finite(x) & Q.negative(y) & Q.negative(z)) is None
    assert ask(
        Q.finite(a), Q.positive(x) & ~Q.finite(x) & Q.negative(y)) is None
    assert ask(Q.finite(a), Q.positive(x) &
        ~Q.finite(x) & Q.negative(y) & Q.positive(z)) is None
    assert ask(Q.finite(a), Q.positive(x) & ~Q.finite(x)) is None
    assert ask(
        Q.finite(a), Q.positive(x) & ~Q.finite(x) & Q.positive(z)) is None
    assert ask(Q.finite(a), Q.positive(x) &
        ~Q.finite(x) & Q.positive(y) & Q.positive(z)) is False
    assert ask(
        Q.finite(a), Q.negative(x) & Q.negative(y) & Q.negative(z)) is None
    assert ask(Q.finite(a), Q.negative(x) & Q.negative(y)) is None
    assert ask(
        Q.finite(a), Q.negative(x) & Q.negative(y) & Q.positive(z)) is None
    assert ask(Q.finite(a), Q.negative(x)) is None
    assert ask(Q.finite(a), Q.negative(x) & Q.positive(z)) is None
    assert ask(
        Q.finite(a), Q.negative(x) & Q.positive(y) & Q.positive(z)) is None
    assert ask(Q.finite(a)) is None
    assert ask(Q.finite(a), Q.positive(z)) is None
    assert ask(Q.finite(a), Q.positive(y) & Q.positive(z)) is None
    assert ask(
        Q.finite(a), Q.positive(x) & Q.positive(y) & Q.positive(z)) is None

    assert ask(Q.finite(2*x)) is None
    assert ask(Q.finite(2*x), Q.finite(x)) is True

    x, y, z = symbols('x,y,z')
    a = x*y
    x, y = a.args
    assert ask(Q.finite(a), Q.finite(x) & Q.finite(y)) is True
    assert ask(Q.finite(a), Q.finite(x) & ~Q.finite(y)) is False
    assert ask(Q.finite(a), Q.finite(x)) is None
    assert ask(Q.finite(a), ~Q.finite(x) & Q.finite(y)) is False
    assert ask(Q.finite(a), ~Q.finite(x) & ~Q.finite(y)) is False
    assert ask(Q.finite(a), ~Q.finite(x)) is None
    assert ask(Q.finite(a), Q.finite(y)) is None
    assert ask(Q.finite(a), ~Q.finite(y)) is None
    assert ask(Q.finite(a)) is None
    a = x*y*z
    x, y, z = a.args
    assert ask(
        Q.finite(a), Q.finite(x) & Q.finite(y) & Q.finite(z)) is True
    assert ask(
        Q.finite(a), Q.finite(x) & Q.finite(y) & ~Q.finite(z)) is False
    assert ask(Q.finite(a), Q.finite(x) & Q.finite(y)) is None
    assert ask(
        Q.finite(a), Q.finite(x) & ~Q.finite(y) & Q.finite(z)) is False
    assert ask(
        Q.finite(a), Q.finite(x) & ~Q.finite(y) & ~Q.finite(z)) is False
    assert ask(Q.finite(a), Q.finite(x) & ~Q.finite(y)) is None
    assert ask(Q.finite(a), Q.finite(x) & Q.finite(z)) is None
    assert ask(Q.finite(a), Q.finite(x) & ~Q.finite(z)) is None
    assert ask(Q.finite(a), Q.finite(x)) is None
    assert ask(
        Q.finite(a), ~Q.finite(x) & Q.finite(y) & Q.finite(z)) is False
    assert ask(
        Q.finite(a), ~Q.finite(x) & Q.finite(y) & ~Q.finite(z)) is False
    assert ask(Q.finite(a), ~Q.finite(x) & Q.finite(y)) is None
    assert ask(
        Q.finite(a), ~Q.finite(x) & ~Q.finite(y) & Q.finite(z)) is False
    assert ask(
        Q.finite(a), ~Q.finite(x) & ~Q.finite(y) & ~Q.finite(z)) is False
    assert ask(Q.finite(a), ~Q.finite(x) & ~Q.finite(y)) is None
    assert ask(Q.finite(a), ~Q.finite(x) & Q.finite(z)) is None
    assert ask(Q.finite(a), ~Q.finite(x) & ~Q.finite(z)) is None
    assert ask(Q.finite(a), ~Q.finite(x)) is None
    assert ask(Q.finite(a), Q.finite(y) & Q.finite(z)) is None
    assert ask(Q.finite(a), Q.finite(y) & ~Q.finite(z)) is None
    assert ask(Q.finite(a), Q.finite(y)) is None
    assert ask(Q.finite(a), ~Q.finite(y) & Q.finite(z)) is None
    assert ask(Q.finite(a), ~Q.finite(y) & ~Q.finite(z)) is None
    assert ask(Q.finite(a), ~Q.finite(y)) is None
    assert ask(Q.finite(a), Q.finite(z)) is None
    assert ask(Q.finite(a), ~Q.finite(z)) is None
    assert ask(Q.finite(a), ~Q.finite(z) &
        Q.nonzero(x) & Q.nonzero(y) & Q.nonzero(z)) is None
    assert ask(Q.finite(a), ~Q.finite(y) & ~Q.finite(z) &
        Q.nonzero(x) & Q.nonzero(y) & Q.nonzero(z)) is False

    x, y, z = symbols('x,y,z')
    assert ask(Q.finite(x**2)) is None
    assert ask(Q.finite(2**x)) is None
    assert ask(Q.finite(2**x), Q.finite(x)) is True
    assert ask(Q.finite(x**x)) is None
    assert ask(Q.finite(S.Half ** x)) is None
    assert ask(Q.finite(S.Half ** x), Q.positive(x)) is True
    assert ask(Q.finite(S.Half ** x), Q.negative(x)) is None
    assert ask(Q.finite(2**x), Q.negative(x)) is True
    assert ask(Q.finite(sqrt(x))) is None
    assert ask(Q.finite(2**x), ~Q.finite(x)) is False
    assert ask(Q.finite(x**2), ~Q.finite(x)) is False

    # sign function
    assert ask(Q.finite(sign(x))) is True
    assert ask(Q.finite(sign(x)), ~Q.finite(x)) is True

    # exponential functions
    assert ask(Q.finite(log(x))) is None
    assert ask(Q.finite(log(x)), Q.finite(x)) is True
    assert ask(Q.finite(exp(x))) is None
    assert ask(Q.finite(exp(x)), Q.finite(x)) is True
    assert ask(Q.finite(exp(2))) is True

    # trigonometric functions
    assert ask(Q.finite(sin(x))) is True
    assert ask(Q.finite(sin(x)), ~Q.finite(x)) is True
    assert ask(Q.finite(cos(x))) is True
    assert ask(Q.finite(cos(x)), ~Q.finite(x)) is True
    assert ask(Q.finite(2*sin(x))) is True
    assert ask(Q.finite(sin(x)**2)) is True
    assert ask(Q.finite(cos(x)**2)) is True
    assert ask(Q.finite(cos(x) + sin(x))) is True


@XFAIL
def test_bounded_xfail():
    """We need to support relations in ask for this to work"""
    assert ask(Q.finite(sin(x)**x)) is True
    assert ask(Q.finite(cos(x)**x)) is True


def test_commutative():
    """By default objects are Q.commutative that is why it returns True
    for both key=True and key=False"""
    assert ask(Q.commutative(x)) is True
    assert ask(Q.commutative(x), ~Q.commutative(x)) is False
    assert ask(Q.commutative(x), Q.complex(x)) is True
    assert ask(Q.commutative(x), Q.imaginary(x)) is True
    assert ask(Q.commutative(x), Q.real(x)) is True
    assert ask(Q.commutative(x), Q.positive(x)) is True
    assert ask(Q.commutative(x), ~Q.commutative(y)) is True

    assert ask(Q.commutative(2*x)) is True
    assert ask(Q.commutative(2*x), ~Q.commutative(x)) is False

    assert ask(Q.commutative(x + 1)) is True
    assert ask(Q.commutative(x + 1), ~Q.commutative(x)) is False

    assert ask(Q.commutative(x**2)) is True
    assert ask(Q.commutative(x**2), ~Q.commutative(x)) is False

    assert ask(Q.commutative(log(x))) is True


def test_complex():
    assert ask(Q.complex(x)) is None
    assert ask(Q.complex(x), Q.complex(x)) is True
    assert ask(Q.complex(x), Q.complex(y)) is None
    assert ask(Q.complex(x), ~Q.complex(x)) is False
    assert ask(Q.complex(x), Q.real(x)) is True
    assert ask(Q.complex(x), ~Q.real(x)) is None
    assert ask(Q.complex(x), Q.rational(x)) is True
    assert ask(Q.complex(x), Q.irrational(x)) is True
    assert ask(Q.complex(x), Q.positive(x)) is True
    assert ask(Q.complex(x), Q.imaginary(x)) is True
    assert ask(Q.complex(x), Q.algebraic(x)) is True

    # a+b
    assert ask(Q.complex(x + 1), Q.complex(x)) is True
    assert ask(Q.complex(x + 1), Q.real(x)) is True
    assert ask(Q.complex(x + 1), Q.rational(x)) is True
    assert ask(Q.complex(x + 1), Q.irrational(x)) is True
    assert ask(Q.complex(x + 1), Q.imaginary(x)) is True
    assert ask(Q.complex(x + 1), Q.integer(x)) is True
    assert ask(Q.complex(x + 1), Q.even(x)) is True
    assert ask(Q.complex(x + 1), Q.odd(x)) is True
    assert ask(Q.complex(x + y), Q.complex(x) & Q.complex(y)) is True
    assert ask(Q.complex(x + y), Q.real(x) & Q.imaginary(y)) is True

    # a*x +b
    assert ask(Q.complex(2*x + 1), Q.complex(x)) is True
    assert ask(Q.complex(2*x + 1), Q.real(x)) is True
    assert ask(Q.complex(2*x + 1), Q.positive(x)) is True
    assert ask(Q.complex(2*x + 1), Q.rational(x)) is True
    assert ask(Q.complex(2*x + 1), Q.irrational(x)) is True
    assert ask(Q.complex(2*x + 1), Q.imaginary(x)) is True
    assert ask(Q.complex(2*x + 1), Q.integer(x)) is True
    assert ask(Q.complex(2*x + 1), Q.even(x)) is True
    assert ask(Q.complex(2*x + 1), Q.odd(x)) is True

    # x**2
    assert ask(Q.complex(x**2), Q.complex(x)) is True
    assert ask(Q.complex(x**2), Q.real(x)) is True
    assert ask(Q.complex(x**2), Q.positive(x)) is True
    assert ask(Q.complex(x**2), Q.rational(x)) is True
    assert ask(Q.complex(x**2), Q.irrational(x)) is True
    assert ask(Q.complex(x**2), Q.imaginary(x)) is True
    assert ask(Q.complex(x**2), Q.integer(x)) is True
    assert ask(Q.complex(x**2), Q.even(x)) is True
    assert ask(Q.complex(x**2), Q.odd(x)) is True

    # 2**x
    assert ask(Q.complex(2**x), Q.complex(x)) is True
    assert ask(Q.complex(2**x), Q.real(x)) is True
    assert ask(Q.complex(2**x), Q.positive(x)) is True
    assert ask(Q.complex(2**x), Q.rational(x)) is True
    assert ask(Q.complex(2**x), Q.irrational(x)) is True
    assert ask(Q.complex(2**x), Q.imaginary(x)) is True
    assert ask(Q.complex(2**x), Q.integer(x)) is True
    assert ask(Q.complex(2**x), Q.even(x)) is True
    assert ask(Q.complex(2**x), Q.odd(x)) is True
    assert ask(Q.complex(x**y), Q.complex(x) & Q.complex(y)) is True

    # trigonometric expressions
    assert ask(Q.complex(sin(x))) is True
    assert ask(Q.complex(sin(2*x + 1))) is True
    assert ask(Q.complex(cos(x))) is True
    assert ask(Q.complex(cos(2*x + 1))) is True

    # exponential
    assert ask(Q.complex(exp(x))) is True
    assert ask(Q.complex(exp(x))) is True

    # Q.complexes
    assert ask(Q.complex(Abs(x))) is True
    assert ask(Q.complex(re(x))) is True
    assert ask(Q.complex(im(x))) is True


def test_even_query():
    assert ask(Q.even(x)) is None
    assert ask(Q.even(x), Q.integer(x)) is None
    assert ask(Q.even(x), ~Q.integer(x)) is False
    assert ask(Q.even(x), Q.rational(x)) is None
    assert ask(Q.even(x), Q.positive(x)) is None

    assert ask(Q.even(2*x)) is None
    assert ask(Q.even(2*x), Q.integer(x)) is True
    assert ask(Q.even(2*x), Q.even(x)) is True
    assert ask(Q.even(2*x), Q.irrational(x)) is False
    assert ask(Q.even(2*x), Q.odd(x)) is True
    assert ask(Q.even(2*x), ~Q.integer(x)) is None
    assert ask(Q.even(3*x), Q.integer(x)) is None
    assert ask(Q.even(3*x), Q.even(x)) is True
    assert ask(Q.even(3*x), Q.odd(x)) is False

    assert ask(Q.even(x + 1), Q.odd(x)) is True
    assert ask(Q.even(x + 1), Q.even(x)) is False
    assert ask(Q.even(x + 2), Q.odd(x)) is False
    assert ask(Q.even(x + 2), Q.even(x)) is True
    assert ask(Q.even(7 - x), Q.odd(x)) is True
    assert ask(Q.even(7 + x), Q.odd(x)) is True
    assert ask(Q.even(x + y), Q.odd(x) & Q.odd(y)) is True
    assert ask(Q.even(x + y), Q.odd(x) & Q.even(y)) is False
    assert ask(Q.even(x + y), Q.even(x) & Q.even(y)) is True

    assert ask(Q.even(2*x + 1), Q.integer(x)) is False
    assert ask(Q.even(2*x*y), Q.rational(x) & Q.rational(x)) is None
    assert ask(Q.even(2*x*y), Q.irrational(x) & Q.irrational(x)) is None

    assert ask(Q.even(x + y + z), Q.odd(x) & Q.odd(y) & Q.even(z)) is True
    assert ask(Q.even(x + y + z + t),
        Q.odd(x) & Q.odd(y) & Q.even(z) & Q.integer(t)) is None

    assert ask(Q.even(Abs(x)), Q.even(x)) is True
    assert ask(Q.even(Abs(x)), ~Q.even(x)) is None
    assert ask(Q.even(re(x)), Q.even(x)) is True
    assert ask(Q.even(re(x)), ~Q.even(x)) is None
    assert ask(Q.even(im(x)), Q.even(x)) is True
    assert ask(Q.even(im(x)), Q.real(x)) is True

    assert ask(Q.even((-1)**n), Q.integer(n)) is False

    assert ask(Q.even(k**2), Q.even(k)) is True
    assert ask(Q.even(n**2), Q.odd(n)) is False
    assert ask(Q.even(2**k), Q.even(k)) is None
    assert ask(Q.even(x**2)) is None

    assert ask(Q.even(k**m), Q.even(k) & Q.integer(m) & ~Q.negative(m)) is None
    assert ask(Q.even(n**m), Q.odd(n) & Q.integer(m) & ~Q.negative(m)) is False

    assert ask(Q.even(k**p), Q.even(k) & Q.integer(p) & Q.positive(p)) is True
    assert ask(Q.even(n**p), Q.odd(n) & Q.integer(p) & Q.positive(p)) is False

    assert ask(Q.even(m**k), Q.even(k) & Q.integer(m) & ~Q.negative(m)) is None
    assert ask(Q.even(p**k), Q.even(k) & Q.integer(p) & Q.positive(p)) is None

    assert ask(Q.even(m**n), Q.odd(n) & Q.integer(m) & ~Q.negative(m)) is None
    assert ask(Q.even(p**n), Q.odd(n) & Q.integer(p) & Q.positive(p)) is None

    assert ask(Q.even(k**x), Q.even(k)) is None
    assert ask(Q.even(n**x), Q.odd(n)) is None

    assert ask(Q.even(x*y), Q.integer(x) & Q.integer(y)) is None
    assert ask(Q.even(x*x), Q.integer(x)) is None
    assert ask(Q.even(x*(x + y)), Q.integer(x) & Q.odd(y)) is True
    assert ask(Q.even(x*(x + y)), Q.integer(x) & Q.even(y)) is None


@XFAIL
def test_evenness_in_ternary_integer_product_with_odd():
    # Tests that oddness inference is independent of term ordering.
    # Term ordering at the point of testing depends on SymPy's symbol order, so
    # we try to force a different order by modifying symbol names.
    assert ask(Q.even(x*y*(y + z)), Q.integer(x) & Q.integer(y) & Q.odd(z)) is True
    assert ask(Q.even(y*x*(x + z)), Q.integer(x) & Q.integer(y) & Q.odd(z)) is True


def test_evenness_in_ternary_integer_product_with_even():
    assert ask(Q.even(x*y*(y + z)), Q.integer(x) & Q.integer(y) & Q.even(z)) is None


def test_extended_real():
    assert ask(Q.extended_real(x), Q.positive(x)) is True
    assert ask(Q.extended_real(-x), Q.positive(x)) is True
    assert ask(Q.extended_real(-x), Q.negative(x)) is True

    assert ask(Q.extended_real(x + S.Infinity), Q.real(x)) is True


def test_rational():
    assert ask(Q.rational(x), Q.integer(x)) is True
    assert ask(Q.rational(x), Q.irrational(x)) is False
    assert ask(Q.rational(x), Q.real(x)) is None
    assert ask(Q.rational(x), Q.positive(x)) is None
    assert ask(Q.rational(x), Q.negative(x)) is None
    assert ask(Q.rational(x), Q.nonzero(x)) is None
    assert ask(Q.rational(x), ~Q.algebraic(x)) is False

    assert ask(Q.rational(2*x), Q.rational(x)) is True
    assert ask(Q.rational(2*x), Q.integer(x)) is True
    assert ask(Q.rational(2*x), Q.even(x)) is True
    assert ask(Q.rational(2*x), Q.odd(x)) is True
    assert ask(Q.rational(2*x), Q.irrational(x)) is False

    assert ask(Q.rational(x/2), Q.rational(x)) is True
    assert ask(Q.rational(x/2), Q.integer(x)) is True
    assert ask(Q.rational(x/2), Q.even(x)) is True
    assert ask(Q.rational(x/2), Q.odd(x)) is True
    assert ask(Q.rational(x/2), Q.irrational(x)) is False

    assert ask(Q.rational(1/x), Q.rational(x)) is True
    assert ask(Q.rational(1/x), Q.integer(x)) is True
    assert ask(Q.rational(1/x), Q.even(x)) is True
    assert ask(Q.rational(1/x), Q.odd(x)) is True
    assert ask(Q.rational(1/x), Q.irrational(x)) is False

    assert ask(Q.rational(2/x), Q.rational(x)) is True
    assert ask(Q.rational(2/x), Q.integer(x)) is True
    assert ask(Q.rational(2/x), Q.even(x)) is True
    assert ask(Q.rational(2/x), Q.odd(x)) is True
    assert ask(Q.rational(2/x), Q.irrational(x)) is False

    assert ask(Q.rational(x), ~Q.algebraic(x)) is False

    # with multiple symbols
    assert ask(Q.rational(x*y), Q.irrational(x) & Q.irrational(y)) is None
    assert ask(Q.rational(y/x), Q.rational(x) & Q.rational(y)) is True
    assert ask(Q.rational(y/x), Q.integer(x) & Q.rational(y)) is True
    assert ask(Q.rational(y/x), Q.even(x) & Q.rational(y)) is True
    assert ask(Q.rational(y/x), Q.odd(x) & Q.rational(y)) is True
    assert ask(Q.rational(y/x), Q.irrational(x) & Q.rational(y)) is False

    for f in [exp, sin, tan, asin, atan, cos]:
        assert ask(Q.rational(f(7))) is False
        assert ask(Q.rational(f(7, evaluate=False))) is False
        assert ask(Q.rational(f(0, evaluate=False))) is True
        assert ask(Q.rational(f(x)), Q.rational(x)) is None
        assert ask(Q.rational(f(x)), Q.rational(x) & Q.nonzero(x)) is False

    for g in [log, acos]:
        assert ask(Q.rational(g(7))) is False
        assert ask(Q.rational(g(7, evaluate=False))) is False
        assert ask(Q.rational(g(1, evaluate=False))) is True
        assert ask(Q.rational(g(x)), Q.rational(x)) is None
        assert ask(Q.rational(g(x)), Q.rational(x) & Q.nonzero(x - 1)) is False

    for h in [cot, acot]:
        assert ask(Q.rational(h(7))) is False
        assert ask(Q.rational(h(7, evaluate=False))) is False
        assert ask(Q.rational(h(x)), Q.rational(x)) is False


def test_hermitian():
    assert ask(Q.hermitian(x)) is None
    assert ask(Q.hermitian(x), Q.antihermitian(x)) is False
    assert ask(Q.hermitian(x), Q.imaginary(x)) is False
    assert ask(Q.hermitian(x), Q.prime(x)) is True
    assert ask(Q.hermitian(x), Q.real(x)) is True

    assert ask(Q.hermitian(x + 1), Q.antihermitian(x)) is False
    assert ask(Q.hermitian(x + 1), Q.complex(x)) is None
    assert ask(Q.hermitian(x + 1), Q.hermitian(x)) is True
    assert ask(Q.hermitian(x + 1), Q.imaginary(x)) is False
    assert ask(Q.hermitian(x + 1), Q.real(x)) is True
    assert ask(Q.hermitian(x + I), Q.antihermitian(x)) is None
    assert ask(Q.hermitian(x + I), Q.complex(x)) is None
    assert ask(Q.hermitian(x + I), Q.hermitian(x)) is False
    assert ask(Q.hermitian(x + I), Q.imaginary(x)) is None
    assert ask(Q.hermitian(x + I), Q.real(x)) is False
    assert ask(
        Q.hermitian(x + y), Q.antihermitian(x) & Q.antihermitian(y)) is None
    assert ask(Q.hermitian(x + y), Q.antihermitian(x) & Q.complex(y)) is None
    assert ask(
        Q.hermitian(x + y), Q.antihermitian(x) & Q.hermitian(y)) is False
    assert ask(Q.hermitian(x + y), Q.antihermitian(x) & Q.imaginary(y)) is None
    assert ask(Q.hermitian(x + y), Q.antihermitian(x) & Q.real(y)) is False
    assert ask(Q.hermitian(x + y), Q.hermitian(x) & Q.complex(y)) is None
    assert ask(Q.hermitian(x + y), Q.hermitian(x) & Q.hermitian(y)) is True
    assert ask(Q.hermitian(x + y), Q.hermitian(x) & Q.imaginary(y)) is False
    assert ask(Q.hermitian(x + y), Q.hermitian(x) & Q.real(y)) is True
    assert ask(Q.hermitian(x + y), Q.imaginary(x) & Q.complex(y)) is None
    assert ask(Q.hermitian(x + y), Q.imaginary(x) & Q.imaginary(y)) is None
    assert ask(Q.hermitian(x + y), Q.imaginary(x) & Q.real(y)) is False
    assert ask(Q.hermitian(x + y), Q.real(x) & Q.complex(y)) is None
    assert ask(Q.hermitian(x + y), Q.real(x) & Q.real(y)) is True

    assert ask(Q.hermitian(I*x), Q.antihermitian(x)) is True
    assert ask(Q.hermitian(I*x), Q.complex(x)) is None
    assert ask(Q.hermitian(I*x), Q.hermitian(x)) is False
    assert ask(Q.hermitian(I*x), Q.imaginary(x)) is True
    assert ask(Q.hermitian(I*x), Q.real(x)) is False
    assert ask(Q.hermitian(x*y), Q.hermitian(x) & Q.real(y)) is True

    assert ask(
        Q.hermitian(x + y + z), Q.real(x) & Q.real(y) & Q.real(z)) is True
    assert ask(Q.hermitian(x + y + z),
        Q.real(x) & Q.real(y) & Q.imaginary(z)) is False
    assert ask(Q.hermitian(x + y + z),
        Q.real(x) & Q.imaginary(y) & Q.imaginary(z)) is None
    assert ask(Q.hermitian(x + y + z),
        Q.imaginary(x) & Q.imaginary(y) & Q.imaginary(z)) is None

    assert ask(Q.antihermitian(x)) is None
    assert ask(Q.antihermitian(x), Q.real(x)) is False
    assert ask(Q.antihermitian(x), Q.prime(x)) is False

    assert ask(Q.antihermitian(x + 1), Q.antihermitian(x)) is False
    assert ask(Q.antihermitian(x + 1), Q.complex(x)) is None
    assert ask(Q.antihermitian(x + 1), Q.hermitian(x)) is None
    assert ask(Q.antihermitian(x + 1), Q.imaginary(x)) is False
    assert ask(Q.antihermitian(x + 1), Q.real(x)) is False
    assert ask(Q.antihermitian(x + I), Q.antihermitian(x)) is True
    assert ask(Q.antihermitian(x + I), Q.complex(x)) is None
    assert ask(Q.antihermitian(x + I), Q.hermitian(x)) is False
    assert ask(Q.antihermitian(x + I), Q.imaginary(x)) is True
    assert ask(Q.antihermitian(x + I), Q.real(x)) is False

    assert ask(
        Q.antihermitian(x + y), Q.antihermitian(x) & Q.antihermitian(y)
    ) is True
    assert ask(
        Q.antihermitian(x + y), Q.antihermitian(x) & Q.complex(y)) is None
    assert ask(
        Q.antihermitian(x + y), Q.antihermitian(x) & Q.hermitian(y)) is False
    assert ask(
        Q.antihermitian(x + y), Q.antihermitian(x) & Q.imaginary(y)) is True
    assert ask(Q.antihermitian(x + y), Q.antihermitian(x) & Q.real(y)
        ) is False
    assert ask(Q.antihermitian(x + y), Q.hermitian(x) & Q.complex(y)) is None
    assert ask(Q.antihermitian(x + y), Q.hermitian(x) & Q.hermitian(y)
        ) is None
    assert ask(
        Q.antihermitian(x + y), Q.hermitian(x) & Q.imaginary(y)) is False
    assert ask(Q.antihermitian(x + y), Q.hermitian(x) & Q.real(y)) is None
    assert ask(Q.antihermitian(x + y), Q.imaginary(x) & Q.complex(y)) is None
    assert ask(Q.antihermitian(x + y), Q.imaginary(x) & Q.imaginary(y)) is True
    assert ask(Q.antihermitian(x + y), Q.imaginary(x) & Q.real(y)) is False
    assert ask(Q.antihermitian(x + y), Q.real(x) & Q.complex(y)) is None
    assert ask(Q.antihermitian(x + y), Q.real(x) & Q.real(y)) is False

    assert ask(Q.antihermitian(I*x), Q.real(x)) is True
    assert ask(Q.antihermitian(I*x), Q.antihermitian(x)) is False
    assert ask(Q.antihermitian(I*x), Q.complex(x)) is None
    assert ask(Q.antihermitian(x*y), Q.antihermitian(x) & Q.real(y)) is True

    assert ask(Q.antihermitian(x + y + z),
        Q.real(x) & Q.real(y) & Q.real(z)) is False
    assert ask(Q.antihermitian(x + y + z),
        Q.real(x) & Q.real(y) & Q.imaginary(z)) is None
    assert ask(Q.antihermitian(x + y + z),
        Q.real(x) & Q.imaginary(y) & Q.imaginary(z)) is False
    assert ask(Q.antihermitian(x + y + z),
        Q.imaginary(x) & Q.imaginary(y) & Q.imaginary(z)) is True


def test_imaginary():
    assert ask(Q.imaginary(x)) is None
    assert ask(Q.imaginary(x), Q.real(x)) is False
    assert ask(Q.imaginary(x), Q.prime(x)) is False

    assert ask(Q.imaginary(x + 1), Q.real(x)) is False
    assert ask(Q.imaginary(x + 1), Q.imaginary(x)) is False
    assert ask(Q.imaginary(x + I), Q.real(x)) is False
    assert ask(Q.imaginary(x + I), Q.imaginary(x)) is True
    assert ask(Q.imaginary(x + y), Q.imaginary(x) & Q.imaginary(y)) is True
    assert ask(Q.imaginary(x + y), Q.real(x) & Q.real(y)) is False
    assert ask(Q.imaginary(x + y), Q.imaginary(x) & Q.real(y)) is False
    assert ask(Q.imaginary(x + y), Q.complex(x) & Q.real(y)) is None
    assert ask(
        Q.imaginary(x + y + z), Q.real(x) & Q.real(y) & Q.real(z)) is False
    assert ask(Q.imaginary(x + y + z),
        Q.real(x) & Q.real(y) & Q.imaginary(z)) is None
    assert ask(Q.imaginary(x + y + z),
        Q.real(x) & Q.imaginary(y) & Q.imaginary(z)) is False

    assert ask(Q.imaginary(I*x), Q.real(x)) is True
    assert ask(Q.imaginary(I*x), Q.imaginary(x)) is False
    assert ask(Q.imaginary(I*x), Q.complex(x)) is None
    assert ask(Q.imaginary(x*y), Q.imaginary(x) & Q.real(y)) is True
    assert ask(Q.imaginary(x*y), Q.real(x) & Q.real(y)) is False

    assert ask(Q.imaginary(I**x), Q.negative(x)) is None
    assert ask(Q.imaginary(I**x), Q.positive(x)) is None
    assert ask(Q.imaginary(I**x), Q.even(x)) is False
    assert ask(Q.imaginary(I**x), Q.odd(x)) is True
    assert ask(Q.imaginary(I**x), Q.imaginary(x)) is False
    assert ask(Q.imaginary((2*I)**x), Q.imaginary(x)) is False
    assert ask(Q.imaginary(x**0), Q.imaginary(x)) is False
    assert ask(Q.imaginary(x**y), Q.imaginary(x) & Q.imaginary(y)) is None
    assert ask(Q.imaginary(x**y), Q.imaginary(x) & Q.real(y)) is None
    assert ask(Q.imaginary(x**y), Q.real(x) & Q.imaginary(y)) is None
    assert ask(Q.imaginary(x**y), Q.real(x) & Q.real(y)) is None
    assert ask(Q.imaginary(x**y), Q.imaginary(x) & Q.integer(y)) is None
    assert ask(Q.imaginary(x**y), Q.imaginary(y) & Q.integer(x)) is None
    assert ask(Q.imaginary(x**y), Q.imaginary(x) & Q.odd(y)) is True
    assert ask(Q.imaginary(x**y), Q.imaginary(x) & Q.rational(y)) is None
    assert ask(Q.imaginary(x**y), Q.imaginary(x) & Q.even(y)) is False

    assert ask(Q.imaginary(x**y), Q.real(x) & Q.integer(y)) is False
    assert ask(Q.imaginary(x**y), Q.positive(x) & Q.real(y)) is False
    assert ask(Q.imaginary(x**y), Q.negative(x) & Q.real(y)) is None
    assert ask(Q.imaginary(x**y), Q.negative(x) & Q.real(y) & ~Q.rational(y)) is False
    assert ask(Q.imaginary(x**y), Q.integer(x) & Q.imaginary(y)) is None
    assert ask(Q.imaginary(x**y), Q.negative(x) & Q.rational(y) & Q.integer(2*y)) is True
    assert ask(Q.imaginary(x**y), Q.negative(x) & Q.rational(y) & ~Q.integer(2*y)) is False
    assert ask(Q.imaginary(x**y), Q.negative(x) & Q.rational(y)) is None
    assert ask(Q.imaginary(x**y), Q.real(x) & Q.rational(y) & ~Q.integer(2*y)) is False
    assert ask(Q.imaginary(x**y), Q.real(x) & Q.rational(y) & Q.integer(2*y)) is None

    # logarithm
    assert ask(Q.imaginary(log(I))) is True
    assert ask(Q.imaginary(log(2*I))) is False
    assert ask(Q.imaginary(log(I + 1))) is False
    assert ask(Q.imaginary(log(x)), Q.complex(x)) is None
    assert ask(Q.imaginary(log(x)), Q.imaginary(x)) is None
    assert ask(Q.imaginary(log(x)), Q.positive(x)) is False
    assert ask(Q.imaginary(log(exp(x))), Q.complex(x)) is None
    assert ask(Q.imaginary(log(exp(x))), Q.imaginary(x)) is None  # zoo/I/a+I*b
    assert ask(Q.imaginary(log(exp(I)))) is True

    # exponential
    assert ask(Q.imaginary(exp(x)**x), Q.imaginary(x)) is False
    eq = Pow(exp(pi*I*x, evaluate=False), x, evaluate=False)
    assert ask(Q.imaginary(eq), Q.even(x)) is False
    eq = Pow(exp(pi*I*x/2, evaluate=False), x, evaluate=False)
    assert ask(Q.imaginary(eq), Q.odd(x)) is True
    assert ask(Q.imaginary(exp(3*I*pi*x)**x), Q.integer(x)) is False
    assert ask(Q.imaginary(exp(2*pi*I, evaluate=False))) is False
    assert ask(Q.imaginary(exp(pi*I/2, evaluate=False))) is True

    # issue 7886
    assert ask(Q.imaginary(Pow(x, Rational(1, 4))), Q.real(x) & Q.negative(x)) is False


def test_integer():
    assert ask(Q.integer(x)) is None
    assert ask(Q.integer(x), Q.integer(x)) is True
    assert ask(Q.integer(x), ~Q.integer(x)) is False
    assert ask(Q.integer(x), ~Q.real(x)) is False
    assert ask(Q.integer(x), ~Q.positive(x)) is None
    assert ask(Q.integer(x), Q.even(x) | Q.odd(x)) is True

    assert ask(Q.integer(2*x), Q.integer(x)) is True
    assert ask(Q.integer(2*x), Q.even(x)) is True
    assert ask(Q.integer(2*x), Q.prime(x)) is True
    assert ask(Q.integer(2*x), Q.rational(x)) is None
    assert ask(Q.integer(2*x), Q.real(x)) is None
    assert ask(Q.integer(sqrt(2)*x), Q.integer(x)) is False
    assert ask(Q.integer(sqrt(2)*x), Q.irrational(x)) is None

    assert ask(Q.integer(x/2), Q.odd(x)) is False
    assert ask(Q.integer(x/2), Q.even(x)) is True
    assert ask(Q.integer(x/3), Q.odd(x)) is None
    assert ask(Q.integer(x/3), Q.even(x)) is None


def test_negative():
    assert ask(Q.negative(x), Q.negative(x)) is True
    assert ask(Q.negative(x), Q.positive(x)) is False
    assert ask(Q.negative(x), ~Q.real(x)) is False
    assert ask(Q.negative(x), Q.prime(x)) is False
    assert ask(Q.negative(x), ~Q.prime(x)) is None

    assert ask(Q.negative(-x), Q.positive(x)) is True
    assert ask(Q.negative(-x), ~Q.positive(x)) is None
    assert ask(Q.negative(-x), Q.negative(x)) is False
    assert ask(Q.negative(-x), Q.positive(x)) is True

    assert ask(Q.negative(x - 1), Q.negative(x)) is True
    assert ask(Q.negative(x + y)) is None
    assert ask(Q.negative(x + y), Q.negative(x)) is None
    assert ask(Q.negative(x + y), Q.negative(x) & Q.negative(y)) is True
    assert ask(Q.negative(x + y), Q.negative(x) & Q.nonpositive(y)) is True
    assert ask(Q.negative(2 + I)) is False
    # although this could be False, it is representative of expressions
    # that don't evaluate to a zero with precision
    assert ask(Q.negative(cos(I)**2 + sin(I)**2 - 1)) is None
    assert ask(Q.negative(-I + I*(cos(2)**2 + sin(2)**2))) is None

    assert ask(Q.negative(x**2)) is None
    assert ask(Q.negative(x**2), Q.real(x)) is False
    assert ask(Q.negative(x**1.4), Q.real(x)) is None

    assert ask(Q.negative(x**I), Q.positive(x)) is None

    assert ask(Q.negative(x*y)) is None
    assert ask(Q.negative(x*y), Q.positive(x) & Q.positive(y)) is False
    assert ask(Q.negative(x*y), Q.positive(x) & Q.negative(y)) is True
    assert ask(Q.negative(x*y), Q.complex(x) & Q.complex(y)) is None

    assert ask(Q.negative(x**y)) is None
    assert ask(Q.negative(x**y), Q.negative(x) & Q.even(y)) is False
    assert ask(Q.negative(x**y), Q.negative(x) & Q.odd(y)) is True
    assert ask(Q.negative(x**y), Q.positive(x) & Q.integer(y)) is False

    assert ask(Q.negative(Abs(x))) is False


def test_nonzero():
    assert ask(Q.nonzero(x)) is None
    assert ask(Q.nonzero(x), Q.real(x)) is None
    assert ask(Q.nonzero(x), Q.positive(x)) is True
    assert ask(Q.nonzero(x), Q.negative(x)) is True
    assert ask(Q.nonzero(x), Q.negative(x) | Q.positive(x)) is True

    assert ask(Q.nonzero(x + y)) is None
    assert ask(Q.nonzero(x + y), Q.positive(x) & Q.positive(y)) is True
    assert ask(Q.nonzero(x + y), Q.positive(x) & Q.negative(y)) is None
    assert ask(Q.nonzero(x + y), Q.negative(x) & Q.negative(y)) is True

    assert ask(Q.nonzero(2*x)) is None
    assert ask(Q.nonzero(2*x), Q.positive(x)) is True
    assert ask(Q.nonzero(2*x), Q.negative(x)) is True
    assert ask(Q.nonzero(x*y), Q.nonzero(x)) is None
    assert ask(Q.nonzero(x*y), Q.nonzero(x) & Q.nonzero(y)) is True

    assert ask(Q.nonzero(x**y), Q.nonzero(x)) is True

    assert ask(Q.nonzero(Abs(x))) is None
    assert ask(Q.nonzero(Abs(x)), Q.nonzero(x)) is True

    assert ask(Q.nonzero(log(exp(2*I)))) is False
    # although this could be False, it is representative of expressions
    # that don't evaluate to a zero with precision
    assert ask(Q.nonzero(cos(1)**2 + sin(1)**2 - 1)) is None


def test_zero():
    assert ask(Q.zero(x)) is None
    assert ask(Q.zero(x), Q.real(x)) is None
    assert ask(Q.zero(x), Q.positive(x)) is False
    assert ask(Q.zero(x), Q.negative(x)) is False
    assert ask(Q.zero(x), Q.negative(x) | Q.positive(x)) is False

    assert ask(Q.zero(x), Q.nonnegative(x) & Q.nonpositive(x)) is True

    assert ask(Q.zero(x + y)) is None
    assert ask(Q.zero(x + y), Q.positive(x) & Q.positive(y)) is False
    assert ask(Q.zero(x + y), Q.positive(x) & Q.negative(y)) is None
    assert ask(Q.zero(x + y), Q.negative(x) & Q.negative(y)) is False

    assert ask(Q.zero(2*x)) is None
    assert ask(Q.zero(2*x), Q.positive(x)) is False
    assert ask(Q.zero(2*x), Q.negative(x)) is False
    assert ask(Q.zero(x*y), Q.nonzero(x)) is None

    assert ask(Q.zero(Abs(x))) is None
    assert ask(Q.zero(Abs(x)), Q.zero(x)) is True

    assert ask(Q.integer(x), Q.zero(x)) is True
    assert ask(Q.even(x), Q.zero(x)) is True
    assert ask(Q.odd(x), Q.zero(x)) is False
    assert ask(Q.zero(x), Q.even(x)) is None
    assert ask(Q.zero(x), Q.odd(x)) is False
    assert ask(Q.zero(x) | Q.zero(y), Q.zero(x*y)) is True


def test_odd_query():
    assert ask(Q.odd(x)) is None
    assert ask(Q.odd(x), Q.odd(x)) is True
    assert ask(Q.odd(x), Q.integer(x)) is None
    assert ask(Q.odd(x), ~Q.integer(x)) is False
    assert ask(Q.odd(x), Q.rational(x)) is None
    assert ask(Q.odd(x), Q.positive(x)) is None

    assert ask(Q.odd(-x), Q.odd(x)) is True

    assert ask(Q.odd(2*x)) is None
    assert ask(Q.odd(2*x), Q.integer(x)) is False
    assert ask(Q.odd(2*x), Q.odd(x)) is False
    assert ask(Q.odd(2*x), Q.irrational(x)) is False
    assert ask(Q.odd(2*x), ~Q.integer(x)) is None
    assert ask(Q.odd(3*x), Q.integer(x)) is None

    assert ask(Q.odd(x/3), Q.odd(x)) is None
    assert ask(Q.odd(x/3), Q.even(x)) is None

    assert ask(Q.odd(x + 1), Q.even(x)) is True
    assert ask(Q.odd(x + 2), Q.even(x)) is False
    assert ask(Q.odd(x + 2), Q.odd(x)) is True
    assert ask(Q.odd(3 - x), Q.odd(x)) is False
    assert ask(Q.odd(3 - x), Q.even(x)) is True
    assert ask(Q.odd(3 + x), Q.odd(x)) is False
    assert ask(Q.odd(3 + x), Q.even(x)) is True
    assert ask(Q.odd(x + y), Q.odd(x) & Q.odd(y)) is False
    assert ask(Q.odd(x + y), Q.odd(x) & Q.even(y)) is True
    assert ask(Q.odd(x - y), Q.even(x) & Q.odd(y)) is True
    assert ask(Q.odd(x - y), Q.odd(x) & Q.odd(y)) is False

    assert ask(Q.odd(x + y + z), Q.odd(x) & Q.odd(y) & Q.even(z)) is False
    assert ask(Q.odd(x + y + z + t),
        Q.odd(x) & Q.odd(y) & Q.even(z) & Q.integer(t)) is None

    assert ask(Q.odd(2*x + 1), Q.integer(x)) is True
    assert ask(Q.odd(2*x + y), Q.integer(x) & Q.odd(y)) is True
    assert ask(Q.odd(2*x + y), Q.integer(x) & Q.even(y)) is False
    assert ask(Q.odd(2*x + y), Q.integer(x) & Q.integer(y)) is None
    assert ask(Q.odd(x*y), Q.odd(x) & Q.even(y)) is False
    assert ask(Q.odd(x*y), Q.odd(x) & Q.odd(y)) is True
    assert ask(Q.odd(2*x*y), Q.rational(x) & Q.rational(x)) is None
    assert ask(Q.odd(2*x*y), Q.irrational(x) & Q.irrational(x)) is None

    assert ask(Q.odd(Abs(x)), Q.odd(x)) is True

    assert ask(Q.odd((-1)**n), Q.integer(n)) is True

    assert ask(Q.odd(k**2), Q.even(k)) is False
    assert ask(Q.odd(n**2), Q.odd(n)) is True
    assert ask(Q.odd(3**k), Q.even(k)) is None

    assert ask(Q.odd(k**m), Q.even(k) & Q.integer(m) & ~Q.negative(m)) is None
    assert ask(Q.odd(n**m), Q.odd(n) & Q.integer(m) & ~Q.negative(m)) is True

    assert ask(Q.odd(k**p), Q.even(k) & Q.integer(p) & Q.positive(p)) is False
    assert ask(Q.odd(n**p), Q.odd(n) & Q.integer(p) & Q.positive(p)) is True

    assert ask(Q.odd(m**k), Q.even(k) & Q.integer(m) & ~Q.negative(m)) is None
    assert ask(Q.odd(p**k), Q.even(k) & Q.integer(p) & Q.positive(p)) is None

    assert ask(Q.odd(m**n), Q.odd(n) & Q.integer(m) & ~Q.negative(m)) is None
    assert ask(Q.odd(p**n), Q.odd(n) & Q.integer(p) & Q.positive(p)) is None

    assert ask(Q.odd(k**x), Q.even(k)) is None
    assert ask(Q.odd(n**x), Q.odd(n)) is None

    assert ask(Q.odd(x*y), Q.integer(x) & Q.integer(y)) is None
    assert ask(Q.odd(x*x), Q.integer(x)) is None
    assert ask(Q.odd(x*(x + y)), Q.integer(x) & Q.odd(y)) is False
    assert ask(Q.odd(x*(x + y)), Q.integer(x) & Q.even(y)) is None


@XFAIL
def test_oddness_in_ternary_integer_product_with_odd():
    # Tests that oddness inference is independent of term ordering.
    # Term ordering at the point of testing depends on SymPy's symbol order, so
    # we try to force a different order by modifying symbol names.
    assert ask(Q.odd(x*y*(y + z)), Q.integer(x) & Q.integer(y) & Q.odd(z)) is False
    assert ask(Q.odd(y*x*(x + z)), Q.integer(x) & Q.integer(y) & Q.odd(z)) is False


def test_oddness_in_ternary_integer_product_with_even():
    assert ask(Q.odd(x*y*(y + z)), Q.integer(x) & Q.integer(y) & Q.even(z)) is None


def test_prime():
    assert ask(Q.prime(x), Q.prime(x)) is True
    assert ask(Q.prime(x), ~Q.prime(x)) is False
    assert ask(Q.prime(x), Q.integer(x)) is None
    assert ask(Q.prime(x), ~Q.integer(x)) is False

    assert ask(Q.prime(2*x), Q.integer(x)) is None
    assert ask(Q.prime(x*y)) is None
    assert ask(Q.prime(x*y), Q.prime(x)) is None
    assert ask(Q.prime(x*y), Q.integer(x) & Q.integer(y)) is None
    assert ask(Q.prime(4*x), Q.integer(x)) is False
    assert ask(Q.prime(4*x)) is None

    assert ask(Q.prime(x**2), Q.integer(x)) is False
    assert ask(Q.prime(x**2), Q.prime(x)) is False
    assert ask(Q.prime(x**y), Q.integer(x) & Q.integer(y)) is False


def test_positive():
    assert ask(Q.positive(x), Q.positive(x)) is True
    assert ask(Q.positive(x), Q.negative(x)) is False
    assert ask(Q.positive(x), Q.nonzero(x)) is None

    assert ask(Q.positive(-x), Q.positive(x)) is False
    assert ask(Q.positive(-x), Q.negative(x)) is True

    assert ask(Q.positive(x + y), Q.positive(x) & Q.positive(y)) is True
    assert ask(Q.positive(x + y), Q.positive(x) & Q.nonnegative(y)) is True
    assert ask(Q.positive(x + y), Q.positive(x) & Q.negative(y)) is None
    assert ask(Q.positive(x + y), Q.positive(x) & Q.imaginary(y)) is False

    assert ask(Q.positive(2*x), Q.positive(x)) is True
    assumptions = Q.positive(x) & Q.negative(y) & Q.negative(z) & Q.positive(w)
    assert ask(Q.positive(x*y*z)) is None
    assert ask(Q.positive(x*y*z), assumptions) is True
    assert ask(Q.positive(-x*y*z), assumptions) is False

    assert ask(Q.positive(x**I), Q.positive(x)) is None

    assert ask(Q.positive(x**2), Q.positive(x)) is True
    assert ask(Q.positive(x**2), Q.negative(x)) is True
    assert ask(Q.positive(x**3), Q.negative(x)) is False
    assert ask(Q.positive(1/(1 + x**2)), Q.real(x)) is True
    assert ask(Q.positive(2**I)) is False
    assert ask(Q.positive(2 + I)) is False
    # although this could be False, it is representative of expressions
    # that don't evaluate to a zero with precision
    assert ask(Q.positive(cos(I)**2 + sin(I)**2 - 1)) is None
    assert ask(Q.positive(-I + I*(cos(2)**2 + sin(2)**2))) is None

    #exponential
    assert ask(Q.positive(exp(x)), Q.real(x)) is True
    assert ask(~Q.negative(exp(x)), Q.real(x)) is True
    assert ask(Q.positive(x + exp(x)), Q.real(x)) is None
    assert ask(Q.positive(exp(x)), Q.imaginary(x)) is None
    assert ask(Q.positive(exp(2*pi*I, evaluate=False)), Q.imaginary(x)) is True
    assert ask(Q.negative(exp(pi*I, evaluate=False)), Q.imaginary(x)) is True
    assert ask(Q.positive(exp(x*pi*I)), Q.even(x)) is True
    assert ask(Q.positive(exp(x*pi*I)), Q.odd(x)) is False
    assert ask(Q.positive(exp(x*pi*I)), Q.real(x)) is None

    # logarithm
    assert ask(Q.positive(log(x)), Q.imaginary(x)) is False
    assert ask(Q.positive(log(x)), Q.negative(x)) is False
    assert ask(Q.positive(log(x)), Q.positive(x)) is None
    assert ask(Q.positive(log(x + 2)), Q.positive(x)) is True

    # factorial
    assert ask(Q.positive(factorial(x)), Q.integer(x) & Q.positive(x))
    assert ask(Q.positive(factorial(x)), Q.integer(x)) is None

    #absolute value
    assert ask(Q.positive(Abs(x))) is None  # Abs(0) = 0
    assert ask(Q.positive(Abs(x)), Q.positive(x)) is True


def test_nonpositive():
    assert ask(Q.nonpositive(-1))
    assert ask(Q.nonpositive(0))
    assert ask(Q.nonpositive(1)) is False
    assert ask(~Q.positive(x), Q.nonpositive(x))
    assert ask(Q.nonpositive(x), Q.positive(x)) is False
    assert ask(Q.nonpositive(sqrt(-1))) is False
    assert ask(Q.nonpositive(x), Q.imaginary(x)) is False


def test_nonnegative():
    assert ask(Q.nonnegative(-1)) is False
    assert ask(Q.nonnegative(0))
    assert ask(Q.nonnegative(1))
    assert ask(~Q.negative(x), Q.nonnegative(x))
    assert ask(Q.nonnegative(x), Q.negative(x)) is False
    assert ask(Q.nonnegative(sqrt(-1))) is False
    assert ask(Q.nonnegative(x), Q.imaginary(x)) is False

def test_real_basic():
    assert ask(Q.real(x)) is None
    assert ask(Q.real(x), Q.real(x)) is True
    assert ask(Q.real(x), Q.nonzero(x)) is True
    assert ask(Q.real(x), Q.positive(x)) is True
    assert ask(Q.real(x), Q.negative(x)) is True
    assert ask(Q.real(x), Q.integer(x)) is True
    assert ask(Q.real(x), Q.even(x)) is True
    assert ask(Q.real(x), Q.prime(x)) is True

    assert ask(Q.real(x/sqrt(2)), Q.real(x)) is True
    assert ask(Q.real(x/sqrt(-2)), Q.real(x)) is False

    assert ask(Q.real(x + 1), Q.real(x)) is True
    assert ask(Q.real(x + I), Q.real(x)) is False
    assert ask(Q.real(x + I), Q.complex(x)) is None

    assert ask(Q.real(2*x), Q.real(x)) is True
    assert ask(Q.real(I*x), Q.real(x)) is False
    assert ask(Q.real(I*x), Q.imaginary(x)) is True
    assert ask(Q.real(I*x), Q.complex(x)) is None


def test_real_pow():
    assert ask(Q.real(x**2), Q.real(x)) is True
    assert ask(Q.real(sqrt(x)), Q.negative(x)) is False
    assert ask(Q.real(x**y), Q.real(x) & Q.integer(y)) is True
    assert ask(Q.real(x**y), Q.real(x) & Q.real(y)) is None
    assert ask(Q.real(x**y), Q.positive(x) & Q.real(y)) is True
    assert ask(Q.real(x**y), Q.imaginary(x) & Q.imaginary(y)) is None  # I**I or (2*I)**I
    assert ask(Q.real(x**y), Q.imaginary(x) & Q.real(y)) is None  # I**1 or I**0
    assert ask(Q.real(x**y), Q.real(x) & Q.imaginary(y)) is None  # could be exp(2*pi*I) or 2**I
    assert ask(Q.real(x**0), Q.imaginary(x)) is True
    assert ask(Q.real(x**y), Q.real(x) & Q.integer(y)) is True
    assert ask(Q.real(x**y), Q.positive(x) & Q.real(y)) is True
    assert ask(Q.real(x**y), Q.real(x) & Q.rational(y)) is None
    assert ask(Q.real(x**y), Q.imaginary(x) & Q.integer(y)) is None
    assert ask(Q.real(x**y), Q.imaginary(x) & Q.odd(y)) is False
    assert ask(Q.real(x**y), Q.imaginary(x) & Q.even(y)) is True
    assert ask(Q.real(x**(y/z)), Q.real(x) & Q.real(y/z) & Q.rational(y/z) & Q.even(z) & Q.positive(x)) is True
    assert ask(Q.real(x**(y/z)), Q.real(x) & Q.rational(y/z) & Q.even(z) & Q.negative(x)) is False
    assert ask(Q.real(x**(y/z)), Q.real(x) & Q.integer(y/z)) is True
    assert ask(Q.real(x**(y/z)), Q.real(x) & Q.real(y/z) & Q.positive(x)) is True
    assert ask(Q.real(x**(y/z)), Q.real(x) & Q.real(y/z) & Q.negative(x)) is False
    assert ask(Q.real((-I)**i), Q.imaginary(i)) is True
    assert ask(Q.real(I**i), Q.imaginary(i)) is True
    assert ask(Q.real(i**i), Q.imaginary(i)) is None  # i might be 2*I
    assert ask(Q.real(x**i), Q.imaginary(i)) is None  # x could be 0
    assert ask(Q.real(x**(I*pi/log(x))), Q.real(x)) is True


def test_real_functions():
    # trigonometric functions
    assert ask(Q.real(sin(x))) is None
    assert ask(Q.real(cos(x))) is None
    assert ask(Q.real(sin(x)), Q.real(x)) is True
    assert ask(Q.real(cos(x)), Q.real(x)) is True

    # exponential function
    assert ask(Q.real(exp(x))) is None
    assert ask(Q.real(exp(x)), Q.real(x)) is True
    assert ask(Q.real(x + exp(x)), Q.real(x)) is True
    assert ask(Q.real(exp(2*pi*I, evaluate=False))) is True
    assert ask(Q.real(exp(pi*I, evaluate=False))) is True
    assert ask(Q.real(exp(pi*I/2, evaluate=False))) is False

    # logarithm
    assert ask(Q.real(log(I))) is False
    assert ask(Q.real(log(2*I))) is False
    assert ask(Q.real(log(I + 1))) is False
    assert ask(Q.real(log(x)), Q.complex(x)) is None
    assert ask(Q.real(log(x)), Q.imaginary(x)) is False
    assert ask(Q.real(log(exp(x))), Q.imaginary(x)) is None  # exp(2*pi*I) is 1, log(exp(pi*I)) is pi*I (disregarding periodicity)
    assert ask(Q.real(log(exp(x))), Q.complex(x)) is None
    eq = Pow(exp(2*pi*I*x, evaluate=False), x, evaluate=False)
    assert ask(Q.real(eq), Q.integer(x)) is True
    assert ask(Q.real(exp(x)**x), Q.imaginary(x)) is True
    assert ask(Q.real(exp(x)**x), Q.complex(x)) is None

    # Q.complexes
    assert ask(Q.real(re(x))) is True
    assert ask(Q.real(im(x))) is True


def test_matrix():

    # hermitian
    assert ask(Q.hermitian(Matrix([[2, 2 + I, 4], [2 - I, 3, I], [4, -I, 1]]))) == True
    assert ask(Q.hermitian(Matrix([[2, 2 + I, 4], [2 + I, 3, I], [4, -I, 1]]))) == False
    z = symbols('z', complex=True)
    assert ask(Q.hermitian(Matrix([[2, 2 + I, z], [2 - I, 3, I], [4, -I, 1]]))) == None
    assert ask(Q.hermitian(SparseMatrix(((25, 15, -5), (15, 18, 0), (-5, 0, 11))))) == True
    assert ask(Q.hermitian(SparseMatrix(((25, 15, -5), (15, I, 0), (-5, 0, 11))))) == False
    assert ask(Q.hermitian(SparseMatrix(((25, 15, -5), (15, z, 0), (-5, 0, 11))))) == None

    # antihermitian
    A = Matrix([[0, -2 - I, 0], [2 - I, 0, -I], [0, -I, 0]])
    B = Matrix([[-I, 2 + I, 0], [-2 + I, 0, 2 + I], [0, -2 + I, -I]])
    assert ask(Q.antihermitian(A)) is True
    assert ask(Q.antihermitian(B)) is True
    assert ask(Q.antihermitian(A**2)) is False
    C = (B**3)
    C.simplify()
    assert ask(Q.antihermitian(C)) is True
    _A = Matrix([[0, -2 - I, 0], [z, 0, -I], [0, -I, 0]])
    assert ask(Q.antihermitian(_A)) is None


def test_algebraic():
    assert ask(Q.algebraic(x)) is None

    assert ask(Q.algebraic(I)) is True
    assert ask(Q.algebraic(2*I)) is True
    assert ask(Q.algebraic(I/3)) is True

    assert ask(Q.algebraic(sqrt(7))) is True
    assert ask(Q.algebraic(2*sqrt(7))) is True
    assert ask(Q.algebraic(sqrt(7)/3)) is True

    assert ask(Q.algebraic(I*sqrt(3))) is True
    assert ask(Q.algebraic(sqrt(1 + I*sqrt(3)))) is True

    assert ask(Q.algebraic(1 + I*sqrt(3)**Rational(17, 31))) is True
    assert ask(Q.algebraic(1 + I*sqrt(3)**(17/pi))) is False

    for f in [exp, sin, tan, asin, atan, cos]:
        assert ask(Q.algebraic(f(7))) is False
        assert ask(Q.algebraic(f(7, evaluate=False))) is False
        assert ask(Q.algebraic(f(0, evaluate=False))) is True
        assert ask(Q.algebraic(f(x)), Q.algebraic(x)) is None
        assert ask(Q.algebraic(f(x)), Q.algebraic(x) & Q.nonzero(x)) is False

    for g in [log, acos]:
        assert ask(Q.algebraic(g(7))) is False
        assert ask(Q.algebraic(g(7, evaluate=False))) is False
        assert ask(Q.algebraic(g(1, evaluate=False))) is True
        assert ask(Q.algebraic(g(x)), Q.algebraic(x)) is None
        assert ask(Q.algebraic(g(x)), Q.algebraic(x) & Q.nonzero(x - 1)) is False

    for h in [cot, acot]:
        assert ask(Q.algebraic(h(7))) is False
        assert ask(Q.algebraic(h(7, evaluate=False))) is False
        assert ask(Q.algebraic(h(x)), Q.algebraic(x)) is False

    assert ask(Q.algebraic(sqrt(sin(7)))) is False
    assert ask(Q.algebraic(sqrt(y + I*sqrt(7)))) is None

    assert ask(Q.algebraic(2.47)) is True

    assert ask(Q.algebraic(x), Q.transcendental(x)) is False
    assert ask(Q.transcendental(x), Q.algebraic(x)) is False


def test_global():
    """Test ask with global assumptions"""
    assert ask(Q.integer(x)) is None
    global_assumptions.add(Q.integer(x))
    assert ask(Q.integer(x)) is True
    global_assumptions.clear()
    assert ask(Q.integer(x)) is None


def test_custom_context():
    """Test ask with custom assumptions context"""
    assert ask(Q.integer(x)) is None
    local_context = AssumptionsContext()
    local_context.add(Q.integer(x))
    assert ask(Q.integer(x), context=local_context) is True
    assert ask(Q.integer(x)) is None


def test_functions_in_assumptions():
    assert ask(Q.negative(x), Q.real(x) >> Q.positive(x)) is False
    assert ask(Q.negative(x), Equivalent(Q.real(x), Q.positive(x))) is False
    assert ask(Q.negative(x), Xor(Q.real(x), Q.negative(x))) is False


def test_composite_ask():
    assert ask(Q.negative(x) & Q.integer(x),
        assumptions=Q.real(x) >> Q.positive(x)) is False


def test_composite_proposition():
    assert ask(True) is True
    assert ask(False) is False
    assert ask(~Q.negative(x), Q.positive(x)) is True
    assert ask(~Q.real(x), Q.commutative(x)) is None
    assert ask(Q.negative(x) & Q.integer(x), Q.positive(x)) is False
    assert ask(Q.negative(x) & Q.integer(x)) is None
    assert ask(Q.real(x) | Q.integer(x), Q.positive(x)) is True
    assert ask(Q.real(x) | Q.integer(x)) is None
    assert ask(Q.real(x) >> Q.positive(x), Q.negative(x)) is False
    assert ask(Implies(
        Q.real(x), Q.positive(x), evaluate=False), Q.negative(x)) is False
    assert ask(Implies(Q.real(x), Q.positive(x), evaluate=False)) is None
    assert ask(Equivalent(Q.integer(x), Q.even(x)), Q.even(x)) is True
    assert ask(Equivalent(Q.integer(x), Q.even(x))) is None
    assert ask(Equivalent(Q.positive(x), Q.integer(x)), Q.integer(x)) is None
    assert ask(Q.real(x) | Q.integer(x), Q.real(x) | Q.integer(x)) is True

def test_tautology():
    assert ask(Q.real(x) | ~Q.real(x)) is True
    assert ask(Q.real(x) & ~Q.real(x)) is False

def test_composite_assumptions():
    assert ask(Q.real(x), Q.real(x) & Q.real(y)) is True
    assert ask(Q.positive(x), Q.positive(x) | Q.positive(y)) is None
    assert ask(Q.positive(x), Q.real(x) >> Q.positive(y)) is None
    assert ask(Q.real(x), ~(Q.real(x) >> Q.real(y))) is True

def test_incompatible_resolutors():
    class Prime2AskHandler(AskHandler):
        @staticmethod
        def Number(expr, assumptions):
            return True
    register_handler('prime', Prime2AskHandler)
    raises(ValueError, lambda: ask(Q.prime(4)))
    remove_handler('prime', Prime2AskHandler)

    class InconclusiveHandler(AskHandler):
        @staticmethod
        def Number(expr, assumptions):
            return None
    register_handler('prime', InconclusiveHandler)
    assert ask(Q.prime(3)) is True
    remove_handler('prime', InconclusiveHandler)

def test_key_extensibility():
    """test that you can add keys to the ask system at runtime"""
    # make sure the key is not defined
    raises(AttributeError, lambda: ask(Q.my_key(x)))

    # Old handler system
    class MyAskHandler(AskHandler):
        @staticmethod
        def Symbol(expr, assumptions):
            return True
    try:
        register_handler('my_key', MyAskHandler)
        assert ask(Q.my_key(x)) is True
        assert ask(Q.my_key(x + 1)) is None
    finally:
        remove_handler('my_key', MyAskHandler)
        del Q.my_key
    raises(AttributeError, lambda: ask(Q.my_key(x)))

    # New handler system
    class MyPredicate(Predicate):
        pass
    try:
        Q.my_key = MyPredicate()
        @Q.my_key.register(Symbol)
        def _(expr, assumptions):
            return True
        assert ask(Q.my_key(x)) is True
        assert ask(Q.my_key(x+1)) is None
    finally:
        del Q.my_key
    raises(AttributeError, lambda: ask(Q.my_key(x)))

    # New handler system
    class MyPredicate(Predicate):
        pass
    Q.my_key = MyPredicate()
    @Q.my_key.register(Symbol)
    def _(expr, assumptions):
        return True
    assert ask(Q.my_key(x)) is True
    assert ask(Q.my_key(x+1)) is None
    del Q.my_key
    raises(AttributeError, lambda: ask(Q.my_key(x)))


def test_type_extensibility():
    """test that new types can be added to the ask system at runtime
    """
    from sympy.core import Basic

    class MyType(Basic):
        pass

    # Old handler system
    class MyAskHandler(AskHandler):
        @staticmethod
        def MyType(expr, assumptions):
            return True
    a = MyType()
    register_handler(Q.prime, MyAskHandler)
    assert ask(Q.prime(a)) is True

    #TODO: add test for new handler system after predicates are migrated


def test_single_fact_lookup():
    known_facts = And(Implies(Q.integer, Q.rational),
                      Implies(Q.rational, Q.real),
                      Implies(Q.real, Q.complex))
    known_facts_keys = {Q.integer, Q.rational, Q.real, Q.complex}

    known_facts_cnf = to_cnf(known_facts)
    mapping = single_fact_lookup(known_facts_keys, known_facts_cnf)

    assert mapping[Q.rational] == {Q.real, Q.rational, Q.complex}


def test_compute_known_facts():
    known_facts = And(Implies(Q.integer, Q.rational),
                      Implies(Q.rational, Q.real),
                      Implies(Q.real, Q.complex))
    known_facts_keys = {Q.integer, Q.rational, Q.real, Q.complex}

    compute_known_facts(known_facts, known_facts_keys)


@slow
def test_known_facts_consistent():
    """"Test that ask_generated.py is up-to-date"""
    from sympy.assumptions.ask import get_known_facts, get_known_facts_keys
    from os.path import abspath, dirname, join
    filename = join(dirname(dirname(abspath(__file__))), 'ask_generated.py')
    with open(filename) as f:
        assert f.read() == \
            compute_known_facts(get_known_facts(), get_known_facts_keys())


def test_Add_queries():
    assert ask(Q.prime(12345678901234567890 + (cos(1)**2 + sin(1)**2))) is True
    assert ask(Q.even(Add(S(2), S(2), evaluate=0))) is True
    assert ask(Q.prime(Add(S(2), S(2), evaluate=0))) is False
    assert ask(Q.integer(Add(S(2), S(2), evaluate=0))) is True


def test_positive_assuming():
    with assuming(Q.positive(x + 1)):
        assert not ask(Q.positive(x))


def test_issue_5421():
    raises(TypeError, lambda: ask(pi/log(x), Q.real))


def test_issue_3906():
    raises(TypeError, lambda: ask(Q.positive))


def test_issue_5833():
    assert ask(Q.positive(log(x)**2), Q.positive(x)) is None
    assert ask(~Q.negative(log(x)**2), Q.positive(x)) is True


def test_issue_6732():
    raises(ValueError, lambda: ask(Q.positive(x), Q.positive(x) & Q.negative(x)))
    raises(ValueError, lambda: ask(Q.negative(x), Q.positive(x) & Q.negative(x)))


def test_issue_7246():
    assert ask(Q.positive(atan(p)), Q.positive(p)) is True
    assert ask(Q.positive(atan(p)), Q.negative(p)) is False
    assert ask(Q.positive(atan(p)), Q.zero(p)) is False
    assert ask(Q.positive(atan(x))) is None

    assert ask(Q.positive(asin(p)), Q.positive(p)) is None
    assert ask(Q.positive(asin(p)), Q.zero(p)) is None
    assert ask(Q.positive(asin(Rational(1, 7)))) is True
    assert ask(Q.positive(asin(x)), Q.positive(x) & Q.nonpositive(x - 1)) is True
    assert ask(Q.positive(asin(x)), Q.negative(x) & Q.nonnegative(x + 1)) is False

    assert ask(Q.positive(acos(p)), Q.positive(p)) is None
    assert ask(Q.positive(acos(Rational(1, 7)))) is True
    assert ask(Q.positive(acos(x)), Q.nonnegative(x + 1) & Q.nonpositive(x - 1)) is True
    assert ask(Q.positive(acos(x)), Q.nonnegative(x - 1)) is None

    assert ask(Q.positive(acot(x)), Q.positive(x)) is True
    assert ask(Q.positive(acot(x)), Q.real(x)) is True
    assert ask(Q.positive(acot(x)), Q.imaginary(x)) is False
    assert ask(Q.positive(acot(x))) is None


@XFAIL
def test_issue_7246_failing():
    #Move this test to test_issue_7246 once
    #the new assumptions module is improved.
    assert ask(Q.positive(acos(x)), Q.zero(x)) is True


def test_check_old_assumption():
    x = symbols('x', real=True)
    assert ask(Q.real(x)) is True
    assert ask(Q.imaginary(x)) is False
    assert ask(Q.complex(x)) is True

    x = symbols('x', imaginary=True)
    assert ask(Q.real(x)) is False
    assert ask(Q.imaginary(x)) is True
    assert ask(Q.complex(x)) is True

    x = symbols('x', complex=True)
    assert ask(Q.real(x)) is None
    assert ask(Q.complex(x)) is True

    x = symbols('x', positive=True, finite=True)
    assert ask(Q.positive(x)) is True
    assert ask(Q.negative(x)) is False
    assert ask(Q.real(x)) is True

    x = symbols('x', commutative=False)
    assert ask(Q.commutative(x)) is False

    x = symbols('x', negative=True)
    assert ask(Q.positive(x)) is False
    assert ask(Q.negative(x)) is True

    x = symbols('x', nonnegative=True)
    assert ask(Q.negative(x)) is False
    assert ask(Q.positive(x)) is None
    assert ask(Q.zero(x)) is None

    x = symbols('x', finite=True)
    assert ask(Q.finite(x)) is True

    x = symbols('x', prime=True)
    assert ask(Q.prime(x)) is True
    assert ask(Q.composite(x)) is False

    x = symbols('x', composite=True)
    assert ask(Q.prime(x)) is False
    assert ask(Q.composite(x)) is True

    x = symbols('x', even=True)
    assert ask(Q.even(x)) is True
    assert ask(Q.odd(x)) is False

    x = symbols('x', odd=True)
    assert ask(Q.even(x)) is False
    assert ask(Q.odd(x)) is True

    x = symbols('x', nonzero=True)
    assert ask(Q.nonzero(x)) is True
    assert ask(Q.zero(x)) is False

    x = symbols('x', zero=True)
    assert ask(Q.zero(x)) is True

    x = symbols('x', integer=True)
    assert ask(Q.integer(x)) is True

    x = symbols('x', rational=True)
    assert ask(Q.rational(x)) is True
    assert ask(Q.irrational(x)) is False

    x = symbols('x', irrational=True)
    assert ask(Q.irrational(x)) is True
    assert ask(Q.rational(x)) is False


def test_issue_9636():
    assert ask(Q.integer(1.0)) is False
    assert ask(Q.prime(3.0)) is False
    assert ask(Q.composite(4.0)) is False
    assert ask(Q.even(2.0)) is False
    assert ask(Q.odd(3.0)) is False


def test_autosimp_used_to_fail():
    # See issue #9807
    assert ask(Q.imaginary(0**I)) is False
    assert ask(Q.imaginary(0**(-I))) is False
    assert ask(Q.real(0**I)) is False
    assert ask(Q.real(0**(-I))) is False


def test_custom_AskHandler():
    from sympy.logic.boolalg import conjuncts

    # Old handler system
    class MersenneHandler(AskHandler):
        @staticmethod
        def Integer(expr, assumptions):
            from sympy import log
            if ask(Q.integer(log(expr + 1, 2))):
                return True
        @staticmethod
        def Symbol(expr, assumptions):
            if expr in conjuncts(assumptions):
                return True
<<<<<<< HEAD
    try:
        register_handler('mersenne', MersenneHandler)
        n = Symbol('n', integer=True)
        assert ask(Q.mersenne(7))
        assert ask(Q.mersenne(n), Q.mersenne(n))
    finally:
        del Q.mersenne
=======
    register_handler('mersenne', MersenneHandler)
    n = Symbol('n', integer=True)
    assert ask(Q.mersenne(7))
    assert ask(Q.mersenne(n), Q.mersenne(n))
    del Q.mersenne
>>>>>>> 3cf7c0db

    # New handler system
    class MersennePredicate(Predicate):
        pass
<<<<<<< HEAD
    try:
        Q.mersenne = MersennePredicate()
        @Q.mersenne.register(Integer)
        def _(expr, assumptions):
            from sympy import log
            if ask(Q.integer(log(expr + 1, 2))):
                return True
        @Q.mersenne.register(Symbol)
        def _(expr, assumptions):
            if expr in conjuncts(assumptions):
                return True
        assert ask(Q.mersenne(7))
        assert ask(Q.mersenne(n), Q.mersenne(n))
    finally:
        del Q.mersenne
=======
    Q.mersenne = MersennePredicate()
    @Q.mersenne.register(Integer)
    def _(expr, assumptions):
        from sympy import log
        if ask(Q.integer(log(expr + 1, 2))):
            return True
    @Q.mersenne.register(Symbol)
    def _(expr, assumptions):
        if expr in conjuncts(assumptions):
            return True
    assert ask(Q.mersenne(7))
    assert ask(Q.mersenne(n), Q.mersenne(n))
    del Q.mersenne
>>>>>>> 3cf7c0db


def test_polyadic_predicate():

    class SexyPredicate(Predicate):
        pass
<<<<<<< HEAD
    try:
        Q.sexyprime = SexyPredicate()

        @Q.sexyprime.register(Integer, Integer)
        def _(int1, int2, assumptions):
            args = sorted([int1, int2])
            if not all(ask(Q.prime(a), assumptions) for a in args):
                return False
            return args[1] - args[0] == 6

        @Q.sexyprime.register(Integer, Integer, Integer)
        def _(int1, int2, int3, assumptions):
            args = sorted([int1, int2, int3])
            if not all(ask(Q.prime(a), assumptions) for a in args):
                return False
            return args[2] - args[1] == 6 and args[1] - args[0] == 6

        assert ask(Q.sexyprime(5, 11))
        assert ask(Q.sexyprime(7, 13, 19))
    finally:
        del Q.sexyprime
=======
    Q.sexyprime = SexyPredicate()

    @Q.sexyprime.register(Integer, Integer)
    def _(int1, int2, assumptions):
        args = sorted([int1, int2])
        if not all(ask(Q.prime(a), assumptions) for a in args):
            return False
        return args[1] - args[0] == 6

    @Q.sexyprime.register(Integer, Integer, Integer)
    def _(int1, int2, int3, assumptions):
        args = sorted([int1, int2, int3])
        if not all(ask(Q.prime(a), assumptions) for a in args):
            return False
        return args[2] - args[1] == 6 and args[1] - args[0] == 6

    assert ask(Q.sexyprime(5, 11))
    assert ask(Q.sexyprime(7, 13, 19))
    del Q.sexyprime
>>>>>>> 3cf7c0db


def test_Predicate_handler_is_unique():

    # Undefined predicate does not have a handler
    assert Predicate('mypredicate').handler is None

    # Handler of defined predicate is unique to the class
    class MyPredicate(Predicate):
        pass
    mp1 = MyPredicate('mp1')
    mp2 = MyPredicate('mp2')
    assert mp1.handler is mp2.handler<|MERGE_RESOLUTION|>--- conflicted
+++ resolved
@@ -2293,7 +2293,6 @@
         def Symbol(expr, assumptions):
             if expr in conjuncts(assumptions):
                 return True
-<<<<<<< HEAD
     try:
         register_handler('mersenne', MersenneHandler)
         n = Symbol('n', integer=True)
@@ -2301,18 +2300,10 @@
         assert ask(Q.mersenne(n), Q.mersenne(n))
     finally:
         del Q.mersenne
-=======
-    register_handler('mersenne', MersenneHandler)
-    n = Symbol('n', integer=True)
-    assert ask(Q.mersenne(7))
-    assert ask(Q.mersenne(n), Q.mersenne(n))
-    del Q.mersenne
->>>>>>> 3cf7c0db
 
     # New handler system
     class MersennePredicate(Predicate):
         pass
-<<<<<<< HEAD
     try:
         Q.mersenne = MersennePredicate()
         @Q.mersenne.register(Integer)
@@ -2328,28 +2319,12 @@
         assert ask(Q.mersenne(n), Q.mersenne(n))
     finally:
         del Q.mersenne
-=======
-    Q.mersenne = MersennePredicate()
-    @Q.mersenne.register(Integer)
-    def _(expr, assumptions):
-        from sympy import log
-        if ask(Q.integer(log(expr + 1, 2))):
-            return True
-    @Q.mersenne.register(Symbol)
-    def _(expr, assumptions):
-        if expr in conjuncts(assumptions):
-            return True
-    assert ask(Q.mersenne(7))
-    assert ask(Q.mersenne(n), Q.mersenne(n))
-    del Q.mersenne
->>>>>>> 3cf7c0db
 
 
 def test_polyadic_predicate():
 
     class SexyPredicate(Predicate):
         pass
-<<<<<<< HEAD
     try:
         Q.sexyprime = SexyPredicate()
 
@@ -2371,27 +2346,6 @@
         assert ask(Q.sexyprime(7, 13, 19))
     finally:
         del Q.sexyprime
-=======
-    Q.sexyprime = SexyPredicate()
-
-    @Q.sexyprime.register(Integer, Integer)
-    def _(int1, int2, assumptions):
-        args = sorted([int1, int2])
-        if not all(ask(Q.prime(a), assumptions) for a in args):
-            return False
-        return args[1] - args[0] == 6
-
-    @Q.sexyprime.register(Integer, Integer, Integer)
-    def _(int1, int2, int3, assumptions):
-        args = sorted([int1, int2, int3])
-        if not all(ask(Q.prime(a), assumptions) for a in args):
-            return False
-        return args[2] - args[1] == 6 and args[1] - args[0] == 6
-
-    assert ask(Q.sexyprime(5, 11))
-    assert ask(Q.sexyprime(7, 13, 19))
-    del Q.sexyprime
->>>>>>> 3cf7c0db
 
 
 def test_Predicate_handler_is_unique():
