--- conflicted
+++ resolved
@@ -540,25 +540,9 @@
         # Break the dynamic differential eqs into f_2 and f_3
         f_2 = _subs_keep_derivs(self._frstar, qd_u_zero)
         f_3 = self._frstar.subs(ud_zero) + self._fr
-<<<<<<< HEAD
-        f_4 = zeros(len(f_2),1)
-        return (f_c, f_v, f_a, f_0, f_1, f_2, f_3, f_4)
-
-    def to_linearizer(self):
-        """ Returns an instance of the Linearizer class, initiated from the
-        data in the KanesMethod class. This may be more desirable than using
-        the linearize class method, as the Linearizer object will allow more
-        efficient recalculation (i.e. about varying operating points)."""
-
-        if (self._fr is None) or (self._frstar is None):
-            raise ValueError('Need to compute Fr, Fr* first.')
-
-        # Get required equation and vector components
-        f_c, f_v, f_a, f_0, f_1, f_2, f_3, f_4 = self._general_form()
-=======
+        f_4 = zeros(len(f_2), 1)
 
         # Get the required vector components
->>>>>>> dfde2286
         q = self._q
         u = self._u
         if self._qdep:
