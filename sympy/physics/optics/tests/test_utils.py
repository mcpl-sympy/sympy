--- conflicted
+++ resolved
@@ -63,15 +63,12 @@
     assert refraction_angle(r1, 1.33, 1, plane=P) == 0  # TIR
     assert refraction_angle(r1, 1, 1, normal_ray) == \
         Ray3D(Point3D(0, 0, 0), direction_ratio=[1, 1, -1])
-<<<<<<< HEAD
     assert round(refraction_angle(0.5, 1, 2), 5) == 0.24207
     assert round(refraction_angle(0.5, 2, 1), 5) == 1.28293
-=======
     raises(ValueError, lambda: refraction_angle(r1, m1, m2, normal_ray, P))
     raises(TypeError, lambda: refraction_angle(m1, m1, m2)) # can add other values for arg[0]
     raises(TypeError, lambda: refraction_angle(r1, m1, m2, None, i))
     raises(TypeError, lambda: refraction_angle(r1, m1, m2, m2))
->>>>>>> 31ed5dd9
 
 
 def test_fresnel_coefficients():
