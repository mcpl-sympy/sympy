--- conflicted
+++ resolved
@@ -150,11 +150,8 @@
             base = r"\dddot{%s}" % base
         elif dots == 4:
             base = r"\ddddot{%s}" % base
-<<<<<<< HEAD
-=======
         else: # Fallback to standard printing
             return LatexPrinter().doprint(der_expr)
->>>>>>> c267d554
         if len(base_split) is not 1:
             base += '_' + base_split[1]
         return base
