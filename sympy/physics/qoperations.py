from sympy.core.expr import Expr
from sympy.core.decorators import call_highest_priority
from sympy.core.sympify import sympify
from sympy.physics.quantum import Operator, KetBase, BraBase, OuterProduct, InnerProduct, StateBase
from sympy.core.numbers import Number
from sympy import Symbol
from sympy.core.mul import Mul
from sympy.printing.str import sstr
<<<<<<< HEAD
from sympy.core.add import Add
from sympy.core.power import Pow
=======
from sympy.physics.quantumbasic import QuantumBasic
from sympy.physics.quantumbasic import QuantumError
>>>>>>> f5102d64

class QAssocOp(QuantumBasic):
    #Mul and add need Expand Methods as well as Identity methods. I need to figure out how to set what something evaluates
    def __new__(cls, *args, **assumptions):
        if len(args) == 1:
            return sympify(args[0])
        return cls.instantiate(map(sympify, args))

    @classmethod
    def instantiate(cls, seq):
        #determine if this will work flatten needs to flattening (pull out non quantum parts as they belong to an abelian group
        rules = getattr(cls, '_rules_%s' % cls.__name__)
        for i in range(len(seq)-1):
            result = rules(seq[i], seq[i+1])
        return result

    def __getitem__(self, number):
        return self.args[number]   

    def _sympystr(self, printer, *args):
        length = len(self.args)
        for i in range(length):
            if isinstance(self.args[i], (Mul, Add, Pow, QPow, QAdd, QMul)):
                string = string + '('
            string = string + sstr(self.args[i])
            if isinstance(self.args[i], (Mul, Add, Pow, QPow, QAdd, QMul)):
                string = string + ')'
            if i != length-1:
                string = string + self.__class__.binop
        return string 
    

    def _new_rawargs(self, *args):
        """create new instance of own class with args exactly as provided by caller

           This is handy when we want to optimize things, e.g.

           >>> from sympy import Mul, symbols
           >>> from sympy.abc import x, y
           >>> e = Mul(3,x,y)
           >>> e.args
           (3, x, y)
           >>> Mul(*e.args[1:])
           x*y
           >>> e._new_rawargs(*e.args[1:])  # the same as above, but faster
           x*y

        """
        obj = Expr.__new__(type(self), *args)  # NB no assumptions for Add/Mul

        return obj

<|MERGE_RESOLUTION|>--- conflicted
+++ resolved
@@ -1,67 +1,64 @@
-from sympy.core.expr import Expr
-from sympy.core.decorators import call_highest_priority
-from sympy.core.sympify import sympify
-from sympy.physics.quantum import Operator, KetBase, BraBase, OuterProduct, InnerProduct, StateBase
-from sympy.core.numbers import Number
-from sympy import Symbol
-from sympy.core.mul import Mul
-from sympy.printing.str import sstr
-<<<<<<< HEAD
-from sympy.core.add import Add
-from sympy.core.power import Pow
-=======
-from sympy.physics.quantumbasic import QuantumBasic
-from sympy.physics.quantumbasic import QuantumError
->>>>>>> f5102d64
-
-class QAssocOp(QuantumBasic):
-    #Mul and add need Expand Methods as well as Identity methods. I need to figure out how to set what something evaluates
-    def __new__(cls, *args, **assumptions):
-        if len(args) == 1:
-            return sympify(args[0])
-        return cls.instantiate(map(sympify, args))
-
-    @classmethod
-    def instantiate(cls, seq):
-        #determine if this will work flatten needs to flattening (pull out non quantum parts as they belong to an abelian group
-        rules = getattr(cls, '_rules_%s' % cls.__name__)
-        for i in range(len(seq)-1):
-            result = rules(seq[i], seq[i+1])
-        return result
-
-    def __getitem__(self, number):
-        return self.args[number]   
-
-    def _sympystr(self, printer, *args):
-        length = len(self.args)
-        for i in range(length):
-            if isinstance(self.args[i], (Mul, Add, Pow, QPow, QAdd, QMul)):
-                string = string + '('
-            string = string + sstr(self.args[i])
-            if isinstance(self.args[i], (Mul, Add, Pow, QPow, QAdd, QMul)):
-                string = string + ')'
-            if i != length-1:
-                string = string + self.__class__.binop
-        return string 
-    
-
-    def _new_rawargs(self, *args):
-        """create new instance of own class with args exactly as provided by caller
-
-           This is handy when we want to optimize things, e.g.
-
-           >>> from sympy import Mul, symbols
-           >>> from sympy.abc import x, y
-           >>> e = Mul(3,x,y)
-           >>> e.args
-           (3, x, y)
-           >>> Mul(*e.args[1:])
-           x*y
-           >>> e._new_rawargs(*e.args[1:])  # the same as above, but faster
-           x*y
-
-        """
-        obj = Expr.__new__(type(self), *args)  # NB no assumptions for Add/Mul
-
-        return obj
-
+from sympy.core.expr import Expr
+from sympy.core.decorators import call_highest_priority
+from sympy.core.sympify import sympify
+from sympy.physics.quantum import Operator, KetBase, BraBase, OuterProduct, InnerProduct, StateBase
+from sympy.core.numbers import Number
+from sympy import Symbol
+from sympy.core.mul import Mul
+from sympy.printing.str import sstr
+from sympy.core.add import Add
+from sympy.core.power import Pow
+from sympy.physics.quantumbasic import QuantumBasic
+from sympy.physics.quantumbasic import QuantumError
+
+class QAssocOp(QuantumBasic):
+    #Mul and add need Expand Methods as well as Identity methods. I need to figure out how to set what something evaluates
+    def __new__(cls, *args, **assumptions):
+        if len(args) == 1:
+            return sympify(args[0])
+        return cls.instantiate(map(sympify, args))
+
+    @classmethod
+    def instantiate(cls, seq):
+        #determine if this will work flatten needs to flattening (pull out non quantum parts as they belong to an abelian group
+        rules = getattr(cls, '_rules_%s' % cls.__name__)
+        for i in range(len(seq)-1):
+            result = rules(seq[i], seq[i+1])
+        return result
+
+    def __getitem__(self, number):
+        return self.args[number]   
+
+    def _sympystr(self, printer, *args):
+        length = len(self.args)
+        for i in range(length):
+            if isinstance(self.args[i], (Mul, Add, Pow, QPow, QAdd, QMul)):
+                string = string + '('
+            string = string + sstr(self.args[i])
+            if isinstance(self.args[i], (Mul, Add, Pow, QPow, QAdd, QMul)):
+                string = string + ')'
+            if i != length-1:
+                string = string + self.__class__.binop
+        return string 
+    
+
+    def _new_rawargs(self, *args):
+        """create new instance of own class with args exactly as provided by caller
+
+           This is handy when we want to optimize things, e.g.
+
+           >>> from sympy import Mul, symbols
+           >>> from sympy.abc import x, y
+           >>> e = Mul(3,x,y)
+           >>> e.args
+           (3, x, y)
+           >>> Mul(*e.args[1:])
+           x*y
+           >>> e._new_rawargs(*e.args[1:])  # the same as above, but faster
+           x*y
+
+        """
+        obj = Expr.__new__(type(self), *args)  # NB no assumptions for Add/Mul
+
+        return obj
+