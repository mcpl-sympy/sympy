from sympy import (symbols, Symbol, nan, oo, zoo, I, sinh, sin, pi, atan,
        acos, Rational, sqrt, asin, acot, coth, E, S, tan, tanh, cos,
        cosh, atan2, exp, log, asinh, acoth, atanh, O, cancel, Matrix, re, im,
        Float, Pow, gcd, sec, csc, cot, diff, simplify, Heaviside, arg,
        conjugate, series, FiniteSet, asec, acsc)

from sympy.utilities.pytest import XFAIL, slow, raises
from sympy.core.compatibility import range

x, y, z = symbols('x y z')
r = Symbol('r', real=True)
k = Symbol('k', integer=True)
p = Symbol('p', positive=True)
n = Symbol('n', negative=True)
a = Symbol('a', algebraic=True)
na = Symbol('na', nonzero=True, algebraic=True)


def test_sin():
    x, y = symbols('x y')

    assert sin.nargs == FiniteSet(1)
    assert sin(nan) == nan

    assert sin(oo*I) == oo*I
    assert sin(-oo*I) == -oo*I
    assert sin(oo).args[0] == oo

    assert sin(0) == 0

    assert sin(asin(x)) == x
    assert sin(atan(x)) == x / sqrt(1 + x**2)
    assert sin(acos(x)) == sqrt(1 - x**2)
    assert sin(acot(x)) == 1 / (sqrt(1 + 1 / x**2) * x)
    assert sin(atan2(y, x)) == y / sqrt(x**2 + y**2)

    assert sin(pi*I) == sinh(pi)*I
    assert sin(-pi*I) == -sinh(pi)*I
    assert sin(-2*I) == -sinh(2)*I

    assert sin(pi) == 0
    assert sin(-pi) == 0
    assert sin(2*pi) == 0
    assert sin(-2*pi) == 0
    assert sin(-3*10**73*pi) == 0
    assert sin(7*10**103*pi) == 0

    assert sin(pi/2) == 1
    assert sin(-pi/2) == -1
    assert sin(5*pi/2) == 1
    assert sin(7*pi/2) == -1

    ne = symbols('ne', integer=True, even=False)
    e = symbols('e', even=True)
    assert sin(pi*ne/2) == (-1)**(ne/2 - S.Half)
    assert sin(pi*k/2).func == sin
    assert sin(pi*e/2) == 0
    assert sin(pi*k) == 0
    assert sin(pi*k).subs(k, 3) == sin(pi*k/2).subs(k, 6)  # issue 8298

    assert sin(pi/3) == S.Half*sqrt(3)
    assert sin(-2*pi/3) == -S.Half*sqrt(3)

    assert sin(pi/4) == S.Half*sqrt(2)
    assert sin(-pi/4) == -S.Half*sqrt(2)
    assert sin(17*pi/4) == S.Half*sqrt(2)
    assert sin(-3*pi/4) == -S.Half*sqrt(2)

    assert sin(pi/6) == S.Half
    assert sin(-pi/6) == -S.Half
    assert sin(7*pi/6) == -S.Half
    assert sin(-5*pi/6) == -S.Half

    assert sin(1*pi/5) == sqrt((5 - sqrt(5)) / 8)
    assert sin(2*pi/5) == sqrt((5 + sqrt(5)) / 8)
    assert sin(3*pi/5) == sin(2*pi/5)
    assert sin(4*pi/5) == sin(1*pi/5)
    assert sin(6*pi/5) == -sin(1*pi/5)
    assert sin(8*pi/5) == -sin(2*pi/5)

    assert sin(-1273*pi/5) == -sin(2*pi/5)

    assert sin(pi/8) == sqrt((2 - sqrt(2))/4)

    assert sin(pi/10) == -1/4 + sqrt(5)/4

    assert sin(pi/12) == -sqrt(2)/4 + sqrt(6)/4
    assert sin(5*pi/12) == sqrt(2)/4 + sqrt(6)/4
    assert sin(-7*pi/12) == -sqrt(2)/4 - sqrt(6)/4
    assert sin(-11*pi/12) == sqrt(2)/4 - sqrt(6)/4

    assert sin(104*pi/105) == sin(pi/105)
    assert sin(106*pi/105) == -sin(pi/105)

    assert sin(-104*pi/105) == -sin(pi/105)
    assert sin(-106*pi/105) == sin(pi/105)

    assert sin(x*I) == sinh(x)*I

    assert sin(k*pi) == 0
    assert sin(17*k*pi) == 0

    assert sin(k*pi*I) == sinh(k*pi)*I

    assert sin(r).is_real is True

    assert sin(0, evaluate=False).is_algebraic
    assert sin(a).is_algebraic is None
    assert sin(na).is_algebraic is False
    q = Symbol('q', rational=True)
    assert sin(pi*q).is_algebraic
    qn = Symbol('qn', rational=True, nonzero=True)
    assert sin(qn).is_rational is False
    assert sin(q).is_rational is None  # issue 8653

    assert isinstance(sin( re(x) - im(y)), sin) is True
    assert isinstance(sin(-re(x) + im(y)), sin) is False

    for d in list(range(1, 22)) + [60, 85]:
        for n in range(0, d*2 + 1):
            x = n*pi/d
            e = abs( float(sin(x)) - sin(float(x)) )
            assert e < 1e-12


def test_sin_cos():
<<<<<<< HEAD
    for d in [1, 2, 3, 4, 5, 6, 10, 12]:  # list is not exhaustive...
        for n in range(-2*d, d*2):
=======
    for d in [1, 2, 3, 4, 5, 6, 10, 12, 15, 20, 24, 30, 40, 60, 120]:  # list is not exhaustive...
        for n in xrange(-2*d, d*2):
>>>>>>> c179b517
            x = n*pi/d
            assert sin(x + pi/2) == cos(x), "fails for %d*pi/%d" % (n, d)
            assert sin(x - pi/2) == -cos(x), "fails for %d*pi/%d" % (n, d)
            assert sin(x) == cos(x - pi/2), "fails for %d*pi/%d" % (n, d)
            assert -sin(x) == cos(x + pi/2), "fails for %d*pi/%d" % (n, d)


def test_sin_series():
    assert sin(x).series(x, 0, 9) == \
        x - x**3/6 + x**5/120 - x**7/5040 + O(x**9)


def test_sin_rewrite():
    assert sin(x).rewrite(exp) == -I*(exp(I*x) - exp(-I*x))/2
    assert sin(x).rewrite(tan) == 2*tan(x/2)/(1 + tan(x/2)**2)
    assert sin(x).rewrite(cot) == 2*cot(x/2)/(1 + cot(x/2)**2)
    assert sin(sinh(x)).rewrite(
        exp).subs(x, 3).n() == sin(x).rewrite(exp).subs(x, sinh(3)).n()
    assert sin(cosh(x)).rewrite(
        exp).subs(x, 3).n() == sin(x).rewrite(exp).subs(x, cosh(3)).n()
    assert sin(tanh(x)).rewrite(
        exp).subs(x, 3).n() == sin(x).rewrite(exp).subs(x, tanh(3)).n()
    assert sin(coth(x)).rewrite(
        exp).subs(x, 3).n() == sin(x).rewrite(exp).subs(x, coth(3)).n()
    assert sin(sin(x)).rewrite(
        exp).subs(x, 3).n() == sin(x).rewrite(exp).subs(x, sin(3)).n()
    assert sin(cos(x)).rewrite(
        exp).subs(x, 3).n() == sin(x).rewrite(exp).subs(x, cos(3)).n()
    assert sin(tan(x)).rewrite(
        exp).subs(x, 3).n() == sin(x).rewrite(exp).subs(x, tan(3)).n()
    assert sin(cot(x)).rewrite(
        exp).subs(x, 3).n() == sin(x).rewrite(exp).subs(x, cot(3)).n()
    assert sin(log(x)).rewrite(Pow) == I*x**-I / 2 - I*x**I /2
    assert sin(x).rewrite(csc) == 1/csc(x)


def test_sin_expansion():
    # Note: these formulas are not unique.  The ones here come from the
    # Chebyshev formulas.
    assert sin(x + y).expand(trig=True) == sin(x)*cos(y) + cos(x)*sin(y)
    assert sin(x - y).expand(trig=True) == sin(x)*cos(y) - cos(x)*sin(y)
    assert sin(y - x).expand(trig=True) == cos(x)*sin(y) - sin(x)*cos(y)
    assert sin(2*x).expand(trig=True) == 2*sin(x)*cos(x)
    assert sin(3*x).expand(trig=True) == -4*sin(x)**3 + 3*sin(x)
    assert sin(4*x).expand(trig=True) == -8*sin(x)**3*cos(x) + 4*sin(x)*cos(x)
    assert sin(2).expand(trig=True) == 2*sin(1)*cos(1)
    assert sin(3).expand(trig=True) == -4*sin(1)**3 + 3*sin(1)


def test_trig_symmetry():
    assert sin(-x) == -sin(x)
    assert cos(-x) == cos(x)
    assert tan(-x) == -tan(x)
    assert cot(-x) == -cot(x)
    assert sin(x + pi) == -sin(x)
    assert sin(x + 2*pi) == sin(x)
    assert sin(x + 3*pi) == -sin(x)
    assert sin(x + 4*pi) == sin(x)
    assert sin(x - 5*pi) == -sin(x)
    assert cos(x + pi) == -cos(x)
    assert cos(x + 2*pi) == cos(x)
    assert cos(x + 3*pi) == -cos(x)
    assert cos(x + 4*pi) == cos(x)
    assert cos(x - 5*pi) == -cos(x)
    assert tan(x + pi) == tan(x)
    assert tan(x - 3*pi) == tan(x)
    assert cot(x + pi) == cot(x)
    assert cot(x - 3*pi) == cot(x)
    assert sin(pi/2 - x) == cos(x)
    assert sin(3*pi/2 - x) == -cos(x)
    assert sin(5*pi/2 - x) == cos(x)
    assert cos(pi/2 - x) == sin(x)
    assert cos(3*pi/2 - x) == -sin(x)
    assert cos(5*pi/2 - x) == sin(x)
    assert tan(pi/2 - x) == cot(x)
    assert tan(3*pi/2 - x) == cot(x)
    assert tan(5*pi/2 - x) == cot(x)
    assert cot(pi/2 - x) == tan(x)
    assert cot(3*pi/2 - x) == tan(x)
    assert cot(5*pi/2 - x) == tan(x)
    assert sin(pi/2 + x) == cos(x)
    assert cos(pi/2 + x) == -sin(x)
    assert tan(pi/2 + x) == -cot(x)
    assert cot(pi/2 + x) == -tan(x)


def test_cos():
    x, y = symbols('x y')

    assert cos.nargs == FiniteSet(1)
    assert cos(nan) == nan

    assert cos(oo*I) == oo
    assert cos(-oo*I) == oo

    assert cos(0) == 1

    assert cos(acos(x)) == x
    assert cos(atan(x)) == 1 / sqrt(1 + x**2)
    assert cos(asin(x)) == sqrt(1 - x**2)
    assert cos(acot(x)) == 1 / sqrt(1 + 1 / x**2)
    assert cos(atan2(y, x)) == x / sqrt(x**2 + y**2)

    assert cos(pi*I) == cosh(pi)
    assert cos(-pi*I) == cosh(pi)
    assert cos(-2*I) == cosh(2)

    assert cos(pi/2) == 0
    assert cos(-pi/2) == 0
    assert cos(pi/2) == 0
    assert cos(-pi/2) == 0
    assert cos((-3*10**73 + 1)*pi/2) == 0
    assert cos((7*10**103 + 1)*pi/2) == 0

    n = symbols('n', integer=True, even=False)
    e = symbols('e', even=True)
    assert cos(pi*n/2) == 0
    assert cos(pi*e/2) == (-1)**(e/2)

    assert cos(pi) == -1
    assert cos(-pi) == -1
    assert cos(2*pi) == 1
    assert cos(5*pi) == -1
    assert cos(8*pi) == 1

    assert cos(pi/3) == S.Half
    assert cos(-2*pi/3) == -S.Half

    assert cos(pi/4) == S.Half*sqrt(2)
    assert cos(-pi/4) == S.Half*sqrt(2)
    assert cos(11*pi/4) == -S.Half*sqrt(2)
    assert cos(-3*pi/4) == -S.Half*sqrt(2)

    assert cos(pi/6) == S.Half*sqrt(3)
    assert cos(-pi/6) == S.Half*sqrt(3)
    assert cos(7*pi/6) == -S.Half*sqrt(3)
    assert cos(-5*pi/6) == -S.Half*sqrt(3)

    assert cos(1*pi/5) == (sqrt(5) + 1)/4
    assert cos(2*pi/5) == (sqrt(5) - 1)/4
    assert cos(3*pi/5) == -cos(2*pi/5)
    assert cos(4*pi/5) == -cos(1*pi/5)
    assert cos(6*pi/5) == -cos(1*pi/5)
    assert cos(8*pi/5) == cos(2*pi/5)

    assert cos(-1273*pi/5) == -cos(2*pi/5)

    assert cos(pi/8) == sqrt((2 + sqrt(2))/4)

    assert cos(pi/12) == sqrt(2)/4 + sqrt(6)/4
    assert cos(5*pi/12) == -sqrt(2)/4 + sqrt(6)/4
    assert cos(7*pi/12) == sqrt(2)/4 - sqrt(6)/4
    assert cos(11*pi/12) == -sqrt(2)/4 - sqrt(6)/4

    assert cos(104*pi/105) == -cos(pi/105)
    assert cos(106*pi/105) == -cos(pi/105)

    assert cos(-104*pi/105) == -cos(pi/105)
    assert cos(-106*pi/105) == -cos(pi/105)

    assert cos(x*I) == cosh(x)
    assert cos(k*pi*I) == cosh(k*pi)

    assert cos(r).is_real is True

    assert cos(0, evaluate=False).is_algebraic
    assert cos(a).is_algebraic is None
    assert cos(na).is_algebraic is False
    q = Symbol('q', rational=True)
    assert cos(pi*q).is_algebraic
    assert cos(2*pi/7).is_algebraic

    assert cos(k*pi) == (-1)**k
    assert cos(2*k*pi) == 1

    for d in list(range(1, 22)) + [60, 85]:
        for n in range(0, 2*d + 1):
            x = n*pi/d
            e = abs( float(cos(x)) - cos(float(x)) )
            assert e < 1e-12


def test_issue_6190():
    c = Float('123456789012345678901234567890.25', '')
    for cls in [sin, cos, tan, cot]:
        assert cls(c*pi) == cls(pi/4)
        assert cls(4.125*pi) == cls(pi/8)
        assert cls(4.7*pi) == cls((4.7 % 2)*pi)


def test_cos_series():
    assert cos(x).series(x, 0, 9) == \
        1 - x**2/2 + x**4/24 - x**6/720 + x**8/40320 + O(x**9)


def test_cos_rewrite():
    assert cos(x).rewrite(exp) == exp(I*x)/2 + exp(-I*x)/2
    assert cos(x).rewrite(tan) == (1 - tan(x/2)**2)/(1 + tan(x/2)**2)
    assert cos(x).rewrite(cot) == -(1 - cot(x/2)**2)/(1 + cot(x/2)**2)
    assert cos(sinh(x)).rewrite(
        exp).subs(x, 3).n() == cos(x).rewrite(exp).subs(x, sinh(3)).n()
    assert cos(cosh(x)).rewrite(
        exp).subs(x, 3).n() == cos(x).rewrite(exp).subs(x, cosh(3)).n()
    assert cos(tanh(x)).rewrite(
        exp).subs(x, 3).n() == cos(x).rewrite(exp).subs(x, tanh(3)).n()
    assert cos(coth(x)).rewrite(
        exp).subs(x, 3).n() == cos(x).rewrite(exp).subs(x, coth(3)).n()
    assert cos(sin(x)).rewrite(
        exp).subs(x, 3).n() == cos(x).rewrite(exp).subs(x, sin(3)).n()
    assert cos(cos(x)).rewrite(
        exp).subs(x, 3).n() == cos(x).rewrite(exp).subs(x, cos(3)).n()
    assert cos(tan(x)).rewrite(
        exp).subs(x, 3).n() == cos(x).rewrite(exp).subs(x, tan(3)).n()
    assert cos(cot(x)).rewrite(
        exp).subs(x, 3).n() == cos(x).rewrite(exp).subs(x, cot(3)).n()
    assert cos(log(x)).rewrite(Pow) == x**I/2 + x**-I/2
    assert cos(x).rewrite(sec) == 1/sec(x)


def test_cos_expansion():
    assert cos(x + y).expand(trig=True) == cos(x)*cos(y) - sin(x)*sin(y)
    assert cos(x - y).expand(trig=True) == cos(x)*cos(y) + sin(x)*sin(y)
    assert cos(y - x).expand(trig=True) == cos(x)*cos(y) + sin(x)*sin(y)
    assert cos(2*x).expand(trig=True) == 2*cos(x)**2 - 1
    assert cos(3*x).expand(trig=True) == 4*cos(x)**3 - 3*cos(x)
    assert cos(4*x).expand(trig=True) == 8*cos(x)**4 - 8*cos(x)**2 + 1
    assert cos(2).expand(trig=True) == 2*cos(1)**2 - 1
    assert cos(3).expand(trig=True) == 4*cos(1)**3 - 3*cos(1)


def test_tan():
    assert tan(nan) == nan

    assert tan.nargs == FiniteSet(1)
    assert tan(oo*I) == I
    assert tan(-oo*I) == -I

    assert tan(0) == 0

    assert tan(atan(x)) == x
    assert tan(asin(x)) == x / sqrt(1 - x**2)
    assert tan(acos(x)) == sqrt(1 - x**2) / x
    assert tan(acot(x)) == 1 / x
    assert tan(atan2(y, x)) == y/x

    assert tan(pi*I) == tanh(pi)*I
    assert tan(-pi*I) == -tanh(pi)*I
    assert tan(-2*I) == -tanh(2)*I

    assert tan(pi) == 0
    assert tan(-pi) == 0
    assert tan(2*pi) == 0
    assert tan(-2*pi) == 0
    assert tan(-3*10**73*pi) == 0

    assert tan(pi/2) == zoo
    assert tan(3*pi/2) == zoo

    assert tan(pi/3) == sqrt(3)
    assert tan(-2*pi/3) == sqrt(3)

    assert tan(pi/4) == S.One
    assert tan(-pi/4) == -S.One
    assert tan(17*pi/4) == S.One
    assert tan(-3*pi/4) == S.One

    assert tan(pi/6) == 1/sqrt(3)
    assert tan(-pi/6) == -1/sqrt(3)
    assert tan(7*pi/6) == 1/sqrt(3)
    assert tan(-5*pi/6) == 1/sqrt(3)

    assert tan(pi/8).expand() == -1 + sqrt(2)
    assert tan(3*pi/8).expand() == 1 + sqrt(2)
    assert tan(5*pi/8).expand() == -1 - sqrt(2)
    assert tan(7*pi/8).expand() == 1 - sqrt(2)

    assert tan(pi/12) == -sqrt(3) + 2
    assert tan(5*pi/12) == sqrt(3) + 2
    assert tan(7*pi/12) == -sqrt(3) - 2
    assert tan(11*pi/12) == sqrt(3) - 2

    assert tan(pi/24).radsimp() == -2 - sqrt(3) + sqrt(2) + sqrt(6)
    assert tan(5*pi/24).radsimp() == -2 + sqrt(3) - sqrt(2) + sqrt(6)
    assert tan(7*pi/24).radsimp() == 2 - sqrt(3) - sqrt(2) + sqrt(6)
    assert tan(11*pi/24).radsimp() == 2 + sqrt(3) + sqrt(2) + sqrt(6)
    assert tan(13*pi/24).radsimp() == -2 - sqrt(3) - sqrt(2) - sqrt(6)
    assert tan(17*pi/24).radsimp() == -2 + sqrt(3) + sqrt(2) - sqrt(6)
    assert tan(19*pi/24).radsimp() == 2 - sqrt(3) + sqrt(2) - sqrt(6)
    assert tan(23*pi/24).radsimp() == 2 + sqrt(3) - sqrt(2) - sqrt(6)

    assert 1 == (tan(8*pi/15)*cos(8*pi/15)/sin(8*pi/15)).ratsimp()

    assert tan(x*I) == tanh(x)*I

    assert tan(k*pi) == 0
    assert tan(17*k*pi) == 0

    assert tan(k*pi*I) == tanh(k*pi)*I

    assert tan(r).is_real is True

    assert tan(0, evaluate=False).is_algebraic
    assert tan(a).is_algebraic is None
    assert tan(na).is_algebraic is False

    assert tan(10*pi/7) == tan(3*pi/7)
    assert tan(11*pi/7) == -tan(3*pi/7)
    assert tan(-11*pi/7) == tan(3*pi/7)

    assert tan(15*pi/14) == tan(pi/14)
    assert tan(-15*pi/14) == -tan(pi/14)


def test_tan_series():
    assert tan(x).series(x, 0, 9) == \
        x + x**3/3 + 2*x**5/15 + 17*x**7/315 + O(x**9)


def test_tan_rewrite():
    neg_exp, pos_exp = exp(-x*I), exp(x*I)
    assert tan(x).rewrite(exp) == I*(neg_exp - pos_exp)/(neg_exp + pos_exp)
    assert tan(x).rewrite(sin) == 2*sin(x)**2/sin(2*x)
    assert tan(x).rewrite(cos) == -cos(x + S.Pi/2)/cos(x)
    assert tan(x).rewrite(cot) == 1/cot(x)
    assert tan(sinh(x)).rewrite(
        exp).subs(x, 3).n() == tan(x).rewrite(exp).subs(x, sinh(3)).n()
    assert tan(cosh(x)).rewrite(
        exp).subs(x, 3).n() == tan(x).rewrite(exp).subs(x, cosh(3)).n()
    assert tan(tanh(x)).rewrite(
        exp).subs(x, 3).n() == tan(x).rewrite(exp).subs(x, tanh(3)).n()
    assert tan(coth(x)).rewrite(
        exp).subs(x, 3).n() == tan(x).rewrite(exp).subs(x, coth(3)).n()
    assert tan(sin(x)).rewrite(
        exp).subs(x, 3).n() == tan(x).rewrite(exp).subs(x, sin(3)).n()
    assert tan(cos(x)).rewrite(
        exp).subs(x, 3).n() == tan(x).rewrite(exp).subs(x, cos(3)).n()
    assert tan(tan(x)).rewrite(
        exp).subs(x, 3).n() == tan(x).rewrite(exp).subs(x, tan(3)).n()
    assert tan(cot(x)).rewrite(
        exp).subs(x, 3).n() == tan(x).rewrite(exp).subs(x, cot(3)).n()
    assert tan(log(x)).rewrite(Pow) == I*(x**-I - x**I)/(x**-I + x**I)
    assert 0 == (cos(pi/34)*tan(pi/34) - sin(pi/34)).rewrite(pow)
    assert 0 == (cos(pi/17)*tan(pi/17) - sin(pi/17)).rewrite(pow)
    assert tan(pi/19).rewrite(pow) == tan(pi/19)
    assert tan(8*pi/19).rewrite(sqrt) == tan(8*pi/19)


def test_tan_subs():
    assert tan(x).subs(tan(x), y) == y
    assert tan(x).subs(x, y) == tan(y)
    assert tan(x).subs(x, S.Pi/2) == zoo
    assert tan(x).subs(x, 3*S.Pi/2) == zoo


def test_tan_expansion():
    assert tan(x + y).expand(trig=True) == ((tan(x) + tan(y))/(1 - tan(x)*tan(y))).expand()
    assert tan(x - y).expand(trig=True) == ((tan(x) - tan(y))/(1 + tan(x)*tan(y))).expand()
    assert tan(x + y + z).expand(trig=True) == (
        (tan(x) + tan(y) + tan(z) - tan(x)*tan(y)*tan(z))/
        (1 - tan(x)*tan(y) - tan(x)*tan(z) - tan(y)*tan(z))).expand()
    assert 0 == tan(2*x).expand(trig=True).rewrite(tan).subs([(tan(x), Rational(1, 7))])*24 - 7
    assert 0 == tan(3*x).expand(trig=True).rewrite(tan).subs([(tan(x), Rational(1, 5))])*55 - 37
    assert 0 == tan(4*x - pi/4).expand(trig=True).rewrite(tan).subs([(tan(x), Rational(1, 5))])*239 - 1


def test_cot():
    assert cot(nan) == nan

    assert cot.nargs == FiniteSet(1)
    assert cot(oo*I) == -I
    assert cot(-oo*I) == I

    assert cot(0) == zoo
    assert cot(2*pi) == zoo

    assert cot(acot(x)) == x
    assert cot(atan(x)) == 1 / x
    assert cot(asin(x)) == sqrt(1 - x**2) / x
    assert cot(acos(x)) == x / sqrt(1 - x**2)
    assert cot(atan2(y, x)) == x/y

    assert cot(pi*I) == -coth(pi)*I
    assert cot(-pi*I) == coth(pi)*I
    assert cot(-2*I) == coth(2)*I

    assert cot(pi) == cot(2*pi) == cot(3*pi)
    assert cot(-pi) == cot(-2*pi) == cot(-3*pi)

    assert cot(pi/2) == 0
    assert cot(-pi/2) == 0
    assert cot(5*pi/2) == 0
    assert cot(7*pi/2) == 0

    assert cot(pi/3) == 1/sqrt(3)
    assert cot(-2*pi/3) == 1/sqrt(3)

    assert cot(pi/4) == S.One
    assert cot(-pi/4) == -S.One
    assert cot(17*pi/4) == S.One
    assert cot(-3*pi/4) == S.One

    assert cot(pi/6) == sqrt(3)
    assert cot(-pi/6) == -sqrt(3)
    assert cot(7*pi/6) == sqrt(3)
    assert cot(-5*pi/6) == sqrt(3)

    assert cot(pi/8).expand() == 1 + sqrt(2)
    assert cot(3*pi/8).expand() == -1 + sqrt(2)
    assert cot(5*pi/8).expand() == 1 - sqrt(2)
    assert cot(7*pi/8).expand() == -1 - sqrt(2)

    assert cot(pi/12) == sqrt(3) + 2
    assert cot(5*pi/12) == -sqrt(3) + 2
    assert cot(7*pi/12) == sqrt(3) - 2
    assert cot(11*pi/12) == -sqrt(3) - 2

    assert cot(pi/24).radsimp() == sqrt(2) + sqrt(3) + 2 + sqrt(6)
    assert cot(5*pi/24).radsimp() == -sqrt(2) - sqrt(3) + 2 + sqrt(6)
    assert cot(7*pi/24).radsimp() == -sqrt(2) + sqrt(3) - 2 + sqrt(6)
    assert cot(11*pi/24).radsimp() == sqrt(2) - sqrt(3) - 2 + sqrt(6)
    assert cot(13*pi/24).radsimp() == -sqrt(2) + sqrt(3) + 2 - sqrt(6)
    assert cot(17*pi/24).radsimp() == sqrt(2) - sqrt(3) + 2 - sqrt(6)
    assert cot(19*pi/24).radsimp() == sqrt(2) + sqrt(3) - 2 - sqrt(6)
    assert cot(23*pi/24).radsimp() == -sqrt(2) - sqrt(3) - 2 - sqrt(6)

    assert 1 == (cot(4*pi/15)*sin(4*pi/15)/cos(4*pi/15)).ratsimp()

    assert cot(x*I) == -coth(x)*I
    assert cot(k*pi*I) == -coth(k*pi)*I

    assert cot(r).is_real is True

    assert cot(a).is_algebraic is None
    assert cot(na).is_algebraic is False

    assert cot(10*pi/7) == cot(3*pi/7)
    assert cot(11*pi/7) == -cot(3*pi/7)
    assert cot(-11*pi/7) == cot(3*pi/7)

    assert cot(39*pi/34) == cot(5*pi/34)
    assert cot(-41*pi/34) == -cot(7*pi/34)

    assert cot(x).is_finite is None
    assert cot(r).is_finite is None
    i = Symbol('i', imaginary=True)
    assert cot(i).is_finite is True

    assert cot(x).subs(x, 3*pi) == zoo


def test_cot_series():
    assert cot(x).series(x, 0, 9) == \
        1/x - x/3 - x**3/45 - 2*x**5/945 - x**7/4725 + O(x**9)
    # issue 6210
    assert cot(x**4 + x**5).series(x, 0, 1) == \
        x**(-4) - 1/x**3 + x**(-2) - 1/x + 1 + O(x)


def test_cot_rewrite():
    neg_exp, pos_exp = exp(-x*I), exp(x*I)
    assert cot(x).rewrite(exp) == I*(pos_exp + neg_exp)/(pos_exp - neg_exp)
    assert cot(x).rewrite(sin) == 2*sin(2*x)/sin(x)**2
    assert cot(x).rewrite(cos) == -cos(x)/cos(x + S.Pi/2)
    assert cot(x).rewrite(tan) == 1/tan(x)
    assert cot(sinh(x)).rewrite(
        exp).subs(x, 3).n() == cot(x).rewrite(exp).subs(x, sinh(3)).n()
    assert cot(cosh(x)).rewrite(
        exp).subs(x, 3).n() == cot(x).rewrite(exp).subs(x, cosh(3)).n()
    assert cot(tanh(x)).rewrite(
        exp).subs(x, 3).n() == cot(x).rewrite(exp).subs(x, tanh(3)).n()
    assert cot(coth(x)).rewrite(
        exp).subs(x, 3).n() == cot(x).rewrite(exp).subs(x, coth(3)).n()
    assert cot(sin(x)).rewrite(
        exp).subs(x, 3).n() == cot(x).rewrite(exp).subs(x, sin(3)).n()
    assert cot(tan(x)).rewrite(
        exp).subs(x, 3).n() == cot(x).rewrite(exp).subs(x, tan(3)).n()
    assert cot(log(x)).rewrite(Pow) == -I*(x**-I + x**I)/(x**-I - x**I)
    assert cot(4*pi/34).rewrite(pow).ratsimp() == (cos(4*pi/34)/sin(4*pi/34)).rewrite(pow).ratsimp()
    assert cot(4*pi/17).rewrite(pow) == (cos(4*pi/17)/sin(4*pi/17)).rewrite(pow)
    assert cot(pi/19).rewrite(pow) == cot(pi/19)
    assert cot(pi/19).rewrite(sqrt) == cot(pi/19)


def test_cot_subs():
    assert cot(x).subs(cot(x), y) == y
    assert cot(x).subs(x, y) == cot(y)
    assert cot(x).subs(x, 0) == zoo
    assert cot(x).subs(x, S.Pi) == zoo


def test_cot_expansion():
    assert cot(x + y).expand(trig=True) == ((cot(x)*cot(y) - 1)/(cot(x) + cot(y))).expand()
    assert cot(x - y).expand(trig=True) == (-(cot(x)*cot(y) + 1)/(cot(x) - cot(y))).expand()
    assert cot(x + y + z).expand(trig=True) == (
        (cot(x)*cot(y)*cot(z) - cot(x) - cot(y) - cot(z))/
        (-1 + cot(x)*cot(y) + cot(x)*cot(z) + cot(y)*cot(z))).expand()
    assert cot(3*x).expand(trig=True) == ((cot(x)**3 - 3*cot(x))/(3*cot(x)**2 - 1)).expand()
    assert 0 == cot(2*x).expand(trig=True).rewrite(cot).subs([(cot(x), Rational(1, 3))])*3 + 4
    assert 0 == cot(3*x).expand(trig=True).rewrite(cot).subs([(cot(x), Rational(1, 5))])*55 - 37
    assert 0 == cot(4*x - pi/4).expand(trig=True).rewrite(cot).subs([(cot(x), Rational(1, 7))])*863 + 191


def test_asin():
    assert asin(nan) == nan

    assert asin.nargs == FiniteSet(1)
    assert asin(oo) == -I*oo
    assert asin(-oo) == I*oo

    # Note: asin(-x) = - asin(x)
    assert asin(0) == 0
    assert asin(1) == pi/2
    assert asin(-1) == -pi/2
    assert asin(sqrt(3)/2) == pi/3
    assert asin(-sqrt(3)/2) == -pi/3
    assert asin(sqrt(2)/2) == pi/4
    assert asin(-sqrt(2)/2) == -pi/4
    assert asin(sqrt((5 - sqrt(5))/8)) == pi/5
    assert asin(-sqrt((5 - sqrt(5))/8)) == -pi/5
    assert asin(Rational(1, 2)) == pi/6
    assert asin(-Rational(1, 2)) == -pi/6
    assert asin((sqrt(2 - sqrt(2)))/2) == pi/8
    assert asin(-(sqrt(2 - sqrt(2)))/2) == -pi/8
    assert asin((sqrt(5) - 1)/4) == pi/10
    assert asin(-(sqrt(5) - 1)/4) == -pi/10
    assert asin((sqrt(3) - 1)/sqrt(2**3)) == pi/12
    assert asin(-(sqrt(3) - 1)/sqrt(2**3)) == -pi/12

    assert asin(x).diff(x) == 1/sqrt(1 - x**2)

    assert asin(0.2).is_real is True
    assert asin(-2).is_real is False
    assert asin(r).is_real is None

    assert asin(-2*I) == -I*asinh(2)

    assert asin(Rational(1, 7), evaluate=False).is_positive is True
    assert asin(Rational(-1, 7), evaluate=False).is_positive is False
    assert asin(p).is_positive is None


def test_asin_series():
    assert asin(x).series(x, 0, 9) == \
        x + x**3/6 + 3*x**5/40 + 5*x**7/112 + O(x**9)
    t5 = asin(x).taylor_term(5, x)
    assert t5 == 3*x**5/40
    assert asin(x).taylor_term(7, x, t5, 0) == 5*x**7/112


def test_asin_rewrite():
    assert asin(x).rewrite(log) == -I*log(I*x + sqrt(1 - x**2))
    assert asin(x).rewrite(atan) == 2*atan(x/(1 + sqrt(1 - x**2)))
    assert asin(x).rewrite(acos) == S.Pi/2 - acos(x)
    assert asin(x).rewrite(acot) == 2*acot((sqrt(-x**2 + 1) + 1)/x)
    assert asin(x).rewrite(asec) == -asec(1/x) + pi/2
    assert asin(x).rewrite(acsc) == acsc(1/x)


def test_acos():
    assert acos(nan) == nan

    assert acos.nargs == FiniteSet(1)
    assert acos(oo) == I*oo
    assert acos(-oo) == -I*oo

    # Note: acos(-x) = pi - acos(x)
    assert acos(0) == pi/2
    assert acos(Rational(1, 2)) == pi/3
    assert acos(-Rational(1, 2)) == (2*pi)/3
    assert acos(1) == 0
    assert acos(-1) == pi
    assert acos(sqrt(2)/2) == pi/4
    assert acos(-sqrt(2)/2) == (3*pi)/4

    assert acos(x).diff(x) == -1/sqrt(1 - x**2)

    assert acos(0.2).is_real is True
    assert acos(-2).is_real is False
    assert acos(r).is_real is None

    assert acos(Rational(1, 7), evaluate=False).is_positive is True
    assert acos(Rational(-1, 7), evaluate=False).is_positive is True
    assert acos(Rational(3, 2), evaluate=False).is_positive is False
    assert acos(p).is_positive is None

    assert acos(2 + p).conjugate() != acos(10 + p)
    assert acos(-3 + n).conjugate() != acos(-3 + n)
    assert acos(S.One/3).conjugate() == acos(S.One/3)
    assert acos(-S.One/3).conjugate() == acos(-S.One/3)
    assert acos(p + n*I).conjugate() == acos(p - n*I)
    assert acos(z).conjugate() != acos(conjugate(z))


def test_acos_series():
    assert acos(x).series(x, 0, 8) == \
        pi/2 - x - x**3/6 - 3*x**5/40 - 5*x**7/112 + O(x**8)
    assert acos(x).series(x, 0, 8) == pi/2 - asin(x).series(x, 0, 8)
    t5 = acos(x).taylor_term(5, x)
    assert t5 == -3*x**5/40
    assert acos(x).taylor_term(7, x, t5, 0) == -5*x**7/112


def test_acos_rewrite():
    assert acos(x).rewrite(log) == pi/2 + I*log(I*x + sqrt(1 - x**2))
    assert acos(x).rewrite(atan) == \
           atan(sqrt(1 - x**2)/x) + (pi/2)*(1 - x*sqrt(1/x**2))
    assert acos(0).rewrite(atan) == S.Pi/2
    assert acos(0.5).rewrite(atan) == acos(0.5).rewrite(log)
    assert acos(x).rewrite(asin) == S.Pi/2 - asin(x)
    assert acos(x).rewrite(acot) == -2*acot((sqrt(-x**2 + 1) + 1)/x) + pi/2
    assert acos(x).rewrite(asec) == asec(1/x)
    assert acos(x).rewrite(acsc) == -acsc(1/x) + pi/2


def test_atan():
    assert atan(nan) == nan

    assert atan.nargs == FiniteSet(1)
    assert atan(oo) == pi/2
    assert atan(-oo) == -pi/2

    assert atan(0) == 0
    assert atan(1) == pi/4
    assert atan(sqrt(3)) == pi/3
    assert atan(oo) == pi/2
    assert atan(x).diff(x) == 1/(1 + x**2)

    assert atan(r).is_real is True

    assert atan(-2*I) == -I*atanh(2)
    assert atan(p).is_positive is True
    assert atan(n).is_positive is False
    assert atan(x).is_positive is None


def test_atan_rewrite():
    assert atan(x).rewrite(log) == I*log((1 - I*x)/(1 + I*x))/2
    assert atan(x).rewrite(asin) == (-asin(1/sqrt(x**2 + 1)) + pi/2)*sqrt(x**2)/x
    assert atan(x).rewrite(acos) == sqrt(x**2)*acos(1/sqrt(x**2 + 1))/x
    assert atan(x).rewrite(acot) == acot(1/x)
    assert atan(x).rewrite(asec) == sqrt(x**2)*asec(sqrt(x**2 + 1))/x
    assert atan(x).rewrite(acsc) == (-acsc(sqrt(x**2 + 1)) + pi/2)*sqrt(x**2)/x


def test_atan2():
    assert atan2.nargs == FiniteSet(2)
    assert atan2(0, 0) == S.NaN
    assert atan2(0, 1) == 0
    assert atan2(1, 1) == pi/4
    assert atan2(1, 0) == pi/2
    assert atan2(1, -1) == 3*pi/4
    assert atan2(0, -1) == pi
    assert atan2(-1, -1) == -3*pi/4
    assert atan2(-1, 0) == -pi/2
    assert atan2(-1, 1) == -pi/4
    i = symbols('i', imaginary=True)
    r = symbols('r', real=True)
    eq = atan2(r, i)
    ans = -I*log((i + I*r)/sqrt(i**2 + r**2))
    reps = ((r, 2), (i, I))
    assert eq.subs(reps) == ans.subs(reps)

    x = Symbol('x', negative=True)
    y = Symbol('y', negative=True)
    assert atan2(y, x) == atan(y/x) - pi
    y = Symbol('y', nonnegative=True)
    assert atan2(y, x) == atan(y/x) + pi
    y = Symbol('y')
    assert atan2(y, x) == atan2(y, x, evaluate=False)

    u = Symbol("u", positive=True)
    assert atan2(0, u) == 0
    u = Symbol("u", negative=True)
    assert atan2(0, u) == pi

    assert atan2(y, oo) ==  0
    assert atan2(y, -oo)==  2*pi*Heaviside(re(y)) - pi

    assert atan2(y, x).rewrite(log) == -I*log((x + I*y)/sqrt(x**2 + y**2))
    assert atan2(y, x).rewrite(atan) == 2*atan(y/(x + sqrt(x**2 + y**2)))

    ex = atan2(y, x) - arg(x + I*y)
    assert ex.subs({x:2, y:3}).rewrite(arg) == 0
    assert ex.subs({x:2, y:3*I}).rewrite(arg) == -pi - I*log(sqrt(5)*I/5)
    assert ex.subs({x:2*I, y:3}).rewrite(arg) == -pi/2 - I*log(sqrt(5)*I)
    assert ex.subs({x:2*I, y:3*I}).rewrite(arg) == -pi + atan(2/S(3)) + atan(3/S(2))
    i = symbols('i', imaginary=True)
    r = symbols('r', real=True)
    e = atan2(i, r)
    rewrite = e.rewrite(arg)
    reps = {i: I, r: -2}
    assert rewrite == -I*log(abs(I*i + r)/sqrt(abs(i**2 + r**2))) + arg((I*i + r)/sqrt(i**2 + r**2))
    assert (e - rewrite).subs(reps).equals(0)

    assert conjugate(atan2(x, y)) == atan2(conjugate(x), conjugate(y))

    assert diff(atan2(y, x), x) == -y/(x**2 + y**2)
    assert diff(atan2(y, x), y) == x/(x**2 + y**2)

    assert simplify(diff(atan2(y, x).rewrite(log), x)) == -y/(x**2 + y**2)
    assert simplify(diff(atan2(y, x).rewrite(log), y)) ==  x/(x**2 + y**2)


def test_acot():
    assert acot(nan) == nan

    assert acot.nargs == FiniteSet(1)
    assert acot(-oo) == 0
    assert acot(oo) == 0
    assert acot(1) == pi/4
    assert acot(0) == pi/2
    assert acot(sqrt(3)/3) == pi/3
    assert acot(1/sqrt(3)) == pi/3
    assert acot(-1/sqrt(3)) == -pi/3
    assert acot(x).diff(x) == -1/(1 + x**2)

    assert acot(r).is_real is True

    assert acot(I*pi) == -I*acoth(pi)
    assert acot(-2*I) == I*acoth(2)
    assert acot(x).is_positive is None
    assert acot(r).is_positive is True
    assert acot(p).is_positive is True
    assert acot(I).is_positive is False


def test_acot_rewrite():
    assert acot(x).rewrite(log) == I*log((x - I)/(x + I))/2
    assert acot(x).rewrite(asin) == x*(-asin(sqrt(-x**2)/sqrt(-x**2 - 1)) + pi/2)*sqrt(x**(-2))
    assert acot(x).rewrite(acos) == x*sqrt(x**(-2))*acos(sqrt(-x**2)/sqrt(-x**2 - 1))
    assert acot(x).rewrite(atan) == atan(1/x)
    assert acot(x).rewrite(asec) == x*sqrt(x**(-2))*asec(sqrt((x**2 + 1)/x**2))
    assert acot(x).rewrite(acsc) == x*(-acsc(sqrt((x**2 + 1)/x**2)) + pi/2)*sqrt(x**(-2))


def test_attributes():
    assert sin(x).args == (x,)


def test_sincos_rewrite():
    assert sin(pi/2 - x) == cos(x)
    assert sin(pi - x) == sin(x)
    assert cos(pi/2 - x) == sin(x)
    assert cos(pi - x) == -cos(x)


def _check_even_rewrite(func, arg):
    """Checks that the expr has been rewritten using f(-x) -> f(x)
    arg : -x
    """
    return func(arg).args[0] == -arg


def _check_odd_rewrite(func, arg):
    """Checks that the expr has been rewritten using f(-x) -> -f(x)
    arg : -x
    """
    return func(arg).func.is_Mul


def _check_no_rewrite(func, arg):
    """Checks that the expr is not rewritten"""
    return func(arg).args[0] == arg


def test_evenodd_rewrite():
    a = cos(2)  # negative
    b = sin(1)  # positive
    even = [cos]
    odd = [sin, tan, cot, asin, atan, acot]
    with_minus = [-1, -2**1024 * E, -pi/105, -x*y, -x - y]
    for func in even:
        for expr in with_minus:
            assert _check_even_rewrite(func, expr)
        assert _check_no_rewrite(func, a*b)
        assert func(
            x - y) == func(y - x)  # it doesn't matter which form is canonical
    for func in odd:
        for expr in with_minus:
            assert _check_odd_rewrite(func, expr)
        assert _check_no_rewrite(func, a*b)
        assert func(
            x - y) == -func(y - x)  # it doesn't matter which form is canonical


def test_issue_4547():
    assert sin(x).rewrite(cot) == 2*cot(x/2)/(1 + cot(x/2)**2)
    assert cos(x).rewrite(cot) == -(1 - cot(x/2)**2)/(1 + cot(x/2)**2)
    assert tan(x).rewrite(cot) == 1/cot(x)
    assert cot(x).fdiff() == -1 - cot(x)**2


def test_as_leading_term_issue_5272():
    assert sin(x).as_leading_term(x) == x
    assert cos(x).as_leading_term(x) == 1
    assert tan(x).as_leading_term(x) == x
    assert cot(x).as_leading_term(x) == 1/x
    assert asin(x).as_leading_term(x) == x
    assert acos(x).as_leading_term(x) == x
    assert atan(x).as_leading_term(x) == x
    assert acot(x).as_leading_term(x) == x


def test_leading_terms():
    for func in [sin, cos, tan, cot, asin, acos, atan, acot]:
        for arg in (1/x, S.Half):
            eq = func(arg)
            assert eq.as_leading_term(x) == eq


def test_atan2_expansion():
    assert cancel(atan2(x**2, x + 1).diff(x) - atan(x**2/(x + 1)).diff(x)) == 0
    assert cancel(atan(y/x).series(y, 0, 5) - atan2(y, x).series(y, 0, 5)
                  + atan2(0, x) - atan(0)) == O(y**5)
    assert cancel(atan(y/x).series(x, 1, 4) - atan2(y, x).series(x, 1, 4)
                  + atan2(y, 1) - atan(y)) == O((x - 1)**4, (x, 1))
    assert cancel(atan((y + x)/x).series(x, 1, 3) - atan2(y + x, x).series(x, 1, 3)
                  + atan2(1 + y, 1) - atan(1 + y)) == O((x - 1)**3, (x, 1))
    assert Matrix([atan2(y, x)]).jacobian([y, x]) == \
        Matrix([[x/(y**2 + x**2), -y/(y**2 + x**2)]])


def test_aseries():
    def t(n, v, d, e):
        assert abs(
            n(1/v).evalf() - n(1/x).series(x, dir=d).removeO().subs(x, v)) < e
    t(atan, 0.1, '+', 1e-5)
    t(atan, -0.1, '-', 1e-5)
    t(acot, 0.1, '+', 1e-5)
    t(acot, -0.1, '-', 1e-5)


def test_issue_4420():
    i = Symbol('i', integer=True)
    e = Symbol('e', even=True)
    o = Symbol('o', odd=True)

    # unknown parity for variable
    assert cos(4*i*pi) == 1
    assert sin(4*i*pi) == 0
    assert tan(4*i*pi) == 0
    assert cot(4*i*pi) == zoo

    assert cos(3*i*pi) == cos(pi*i)  # +/-1
    assert sin(3*i*pi) == 0
    assert tan(3*i*pi) == 0
    assert cot(3*i*pi) == zoo

    assert cos(4.0*i*pi) == 1
    assert sin(4.0*i*pi) == 0
    assert tan(4.0*i*pi) == 0
    assert cot(4.0*i*pi) == zoo

    assert cos(3.0*i*pi) == cos(pi*i)  # +/-1
    assert sin(3.0*i*pi) == 0
    assert tan(3.0*i*pi) == 0
    assert cot(3.0*i*pi) == zoo

    assert cos(4.5*i*pi) == cos(0.5*pi*i)
    assert sin(4.5*i*pi) == sin(0.5*pi*i)
    assert tan(4.5*i*pi) == tan(0.5*pi*i)
    assert cot(4.5*i*pi) == cot(0.5*pi*i)

    # parity of variable is known
    assert cos(4*e*pi) == 1
    assert sin(4*e*pi) == 0
    assert tan(4*e*pi) == 0
    assert cot(4*e*pi) == zoo

    assert cos(3*e*pi) == 1
    assert sin(3*e*pi) == 0
    assert tan(3*e*pi) == 0
    assert cot(3*e*pi) == zoo

    assert cos(4.0*e*pi) == 1
    assert sin(4.0*e*pi) == 0
    assert tan(4.0*e*pi) == 0
    assert cot(4.0*e*pi) == zoo

    assert cos(3.0*e*pi) == 1
    assert sin(3.0*e*pi) == 0
    assert tan(3.0*e*pi) == 0
    assert cot(3.0*e*pi) == zoo

    assert cos(4.5*e*pi) == cos(0.5*pi*e)
    assert sin(4.5*e*pi) == sin(0.5*pi*e)
    assert tan(4.5*e*pi) == tan(0.5*pi*e)
    assert cot(4.5*e*pi) == cot(0.5*pi*e)

    assert cos(4*o*pi) == 1
    assert sin(4*o*pi) == 0
    assert tan(4*o*pi) == 0
    assert cot(4*o*pi) == zoo

    assert cos(3*o*pi) == -1
    assert sin(3*o*pi) == 0
    assert tan(3*o*pi) == 0
    assert cot(3*o*pi) == zoo

    assert cos(4.0*o*pi) == 1
    assert sin(4.0*o*pi) == 0
    assert tan(4.0*o*pi) == 0
    assert cot(4.0*o*pi) == zoo

    assert cos(3.0*o*pi) == -1
    assert sin(3.0*o*pi) == 0
    assert tan(3.0*o*pi) == 0
    assert cot(3.0*o*pi) == zoo

    assert cos(4.5*o*pi) == cos(0.5*pi*o)
    assert sin(4.5*o*pi) == sin(0.5*pi*o)
    assert tan(4.5*o*pi) == tan(0.5*pi*o)
    assert cot(4.5*o*pi) == cot(0.5*pi*o)

    # x could be imaginary
    assert cos(4*x*pi) == cos(4*pi*x)
    assert sin(4*x*pi) == sin(4*pi*x)
    assert tan(4*x*pi) == tan(4*pi*x)
    assert cot(4*x*pi) == cot(4*pi*x)

    assert cos(3*x*pi) == cos(3*pi*x)
    assert sin(3*x*pi) == sin(3*pi*x)
    assert tan(3*x*pi) == tan(3*pi*x)
    assert cot(3*x*pi) == cot(3*pi*x)

    assert cos(4.0*x*pi) == cos(4.0*pi*x)
    assert sin(4.0*x*pi) == sin(4.0*pi*x)
    assert tan(4.0*x*pi) == tan(4.0*pi*x)
    assert cot(4.0*x*pi) == cot(4.0*pi*x)

    assert cos(3.0*x*pi) == cos(3.0*pi*x)
    assert sin(3.0*x*pi) == sin(3.0*pi*x)
    assert tan(3.0*x*pi) == tan(3.0*pi*x)
    assert cot(3.0*x*pi) == cot(3.0*pi*x)

    assert cos(4.5*x*pi) == cos(4.5*pi*x)
    assert sin(4.5*x*pi) == sin(4.5*pi*x)
    assert tan(4.5*x*pi) == tan(4.5*pi*x)
    assert cot(4.5*x*pi) == cot(4.5*pi*x)


def test_inverses():
    raises(AttributeError, lambda: sin(x).inverse())
    raises(AttributeError, lambda: cos(x).inverse())
    assert tan(x).inverse() == atan
    assert cot(x).inverse() == acot
    raises(AttributeError, lambda: csc(x).inverse())
    raises(AttributeError, lambda: sec(x).inverse())
    assert asin(x).inverse() == sin
    assert acos(x).inverse() == cos
    assert atan(x).inverse() == tan
    assert acot(x).inverse() == cot



def test_real_imag():
    a, b = symbols('a b', real=True)
    z = a + b*I
    for deep in [True, False]:
        assert sin(
            z).as_real_imag(deep=deep) == (sin(a)*cosh(b), cos(a)*sinh(b))
        assert cos(
            z).as_real_imag(deep=deep) == (cos(a)*cosh(b), -sin(a)*sinh(b))
        assert tan(z).as_real_imag(deep=deep) == (sin(2*a)/(cos(2*a) +
            cosh(2*b)), sinh(2*b)/(cos(2*a) + cosh(2*b)))
        assert cot(z).as_real_imag(deep=deep) == (-sin(2*a)/(cos(2*a) -
            cosh(2*b)), -sinh(2*b)/(cos(2*a) - cosh(2*b)))
        assert sin(a).as_real_imag(deep=deep) == (sin(a), 0)
        assert cos(a).as_real_imag(deep=deep) == (cos(a), 0)
        assert tan(a).as_real_imag(deep=deep) == (tan(a), 0)
        assert cot(a).as_real_imag(deep=deep) == (cot(a), 0)


@XFAIL
def test_sin_cos_with_infinity():
    # Test for issue 5196
    # https://github.com/sympy/sympy/issues/5196
    assert sin(oo) == S.NaN
    assert cos(oo) == S.NaN


@slow
def test_sincos_rewrite_sqrt():
    # equivalent to testing rewrite(pow)
    for p in [1, 3, 5, 17]:
        for t in [1, 8]:
            n = t*p
            for i in range(1, (n + 1)//2 + 1):
                if 1 == gcd(i, n):
                    x = i*pi/n
                    s1 = sin(x).rewrite(sqrt)
                    c1 = cos(x).rewrite(sqrt)
                    assert not s1.has(cos, sin), "fails for %d*pi/%d" % (i, n)
                    assert not c1.has(cos, sin), "fails for %d*pi/%d" % (i, n)
                    assert 1e-3 > abs(sin(x.evalf(5)) - s1.evalf(2)), "fails for %d*pi/%d" % (i, n)
                    assert 1e-3 > abs(cos(x.evalf(5)) - c1.evalf(2)), "fails for %d*pi/%d" % (i, n)
    assert cos(pi/14).rewrite(sqrt) == sqrt(cos(pi/7)/2 + S.Half)


@slow
def test_tancot_rewrite_sqrt():
    # equivalent to testing rewrite(pow)
    for p in [1, 3, 5, 17]:
        for t in [1, 8]:
            n = t*p
            for i in range(1, (n + 1)//2 + 1):
                if 1 == gcd(i, n):
                    x = i*pi/n
                    if  2*i != n and 3*i != 2*n:
                        t1 = tan(x).rewrite(sqrt)
                        assert not t1.has(cot, tan), "fails for %d*pi/%d" % (i, n)
                        assert 1e-3 > abs( tan(x.evalf(7)) - t1.evalf(4) ), "fails for %d*pi/%d" % (i, n)
                    if  i != 0 and i != n:
                        c1 = cot(x).rewrite(sqrt)
                        assert not c1.has(cot, tan), "fails for %d*pi/%d" % (i, n)
                        assert 1e-3 > abs( cot(x.evalf(7)) - c1.evalf(4) ), "fails for %d*pi/%d" % (i, n)

def test_sec():
    x = symbols('x', real=True)
    z = symbols('z')

    assert sec.nargs == FiniteSet(1)

    assert sec(0) == 1
    assert sec(pi) == -1
    assert sec(pi/2) == zoo
    assert sec(-pi/2) == zoo
    assert sec(pi/6) == 2*sqrt(3)/3
    assert sec(pi/3) == 2
    assert sec(5*pi/2) == zoo
    assert sec(9*pi/7) == -sec(2*pi/7)
    assert sec(3*pi/4) == -sqrt(2)  # issue 8421
    assert sec(I) == 1/cosh(1)
    assert sec(x*I) == 1/cosh(x)
    assert sec(-x) == sec(x)

    assert sec(asec(x)) == x

    assert sec(x).rewrite(exp) == 1/(exp(I*x)/2 + exp(-I*x)/2)
    assert sec(x).rewrite(sin) == sec(x)
    assert sec(x).rewrite(cos) == 1/cos(x)
    assert sec(x).rewrite(tan) == (tan(x/2)**2 + 1)/(-tan(x/2)**2 + 1)
    assert sec(x).rewrite(pow) == sec(x)
    assert sec(x).rewrite(sqrt) == sec(x)
    assert sec(z).rewrite(cot) == (cot(z/2)**2 + 1)/(cot(z/2)**2 - 1)

    assert sec(z).conjugate() == sec(conjugate(z))

    assert (sec(z).as_real_imag() ==
    (cos(re(z))*cosh(im(z))/(sin(re(z))**2*sinh(im(z))**2 +
                             cos(re(z))**2*cosh(im(z))**2),
     sin(re(z))*sinh(im(z))/(sin(re(z))**2*sinh(im(z))**2 +
                             cos(re(z))**2*cosh(im(z))**2)))

    assert sec(x).expand(trig=True) == 1/cos(x)
    assert sec(2*x).expand(trig=True) == 1/(2*cos(x)**2 - 1)

    assert sec(x).is_real == True
    assert sec(z).is_real == None

    assert sec(a).is_algebraic is None
    assert sec(na).is_algebraic is False

    assert sec(x).as_leading_term() == sec(x)

    assert sec(0).is_finite == True
    assert sec(x).is_finite == None
    assert sec(pi/2).is_finite == False

    assert series(sec(x), x, x0=0, n=6) == 1 + x**2/2 + 5*x**4/24 + O(x**6)

    # https://github.com/sympy/sympy/issues/7166
    assert series(sqrt(sec(x))) == 1 + x**2/4 + 7*x**4/96 + O(x**6)

    # https://github.com/sympy/sympy/issues/7167
    assert (series(sqrt(sec(x)), x, x0=pi*3/2, n=4) ==
            1/sqrt(x - 3*pi/2) + (x - 3*pi/2)**(S(3)/2)/12 +
            (x - 3*pi/2)**(S(7)/2)/160 + O((x - 3*pi/2)**4, (x, 3*pi/2)))

    assert sec(x).diff(x) == tan(x)*sec(x)

    # Taylor Term checks
    assert sec(z).taylor_term(4, z) == 5*z**4/24
    assert sec(z).taylor_term(6, z) == 61*z**6/720
    assert sec(z).taylor_term(5, z) == 0


def test_csc():
    x = symbols('x', real=True)
    z = symbols('z')

    # https://github.com/sympy/sympy/issues/6707
    cosecant = csc('x')
    alternate = 1/sin('x')
    assert cosecant.equals(alternate) == True
    assert alternate.equals(cosecant) == True

    assert csc.nargs == FiniteSet(1)

    assert csc(0) == zoo
    assert csc(pi) == zoo

    assert csc(pi/2) == 1
    assert csc(-pi/2) == -1
    assert csc(pi/6) == 2
    assert csc(pi/3) == 2*sqrt(3)/3
    assert csc(5*pi/2) == 1
    assert csc(9*pi/7) == -csc(2*pi/7)
    assert csc(3*pi/4) == sqrt(2)  # issue 8421
    assert csc(I) == -I/sinh(1)
    assert csc(x*I) == -I/sinh(x)
    assert csc(-x) == -csc(x)

    assert csc(acsc(x)) == x

    assert csc(x).rewrite(exp) == 2*I/(exp(I*x) - exp(-I*x))
    assert csc(x).rewrite(sin) == 1/sin(x)
    assert csc(x).rewrite(cos) == csc(x)
    assert csc(x).rewrite(tan) == (tan(x/2)**2 + 1)/(2*tan(x/2))
    assert csc(x).rewrite(cot) == (cot(x/2)**2 + 1)/(2*cot(x/2))

    assert csc(z).conjugate() == csc(conjugate(z))

    assert (csc(z).as_real_imag() ==
            (sin(re(z))*cosh(im(z))/(sin(re(z))**2*cosh(im(z))**2 +
                                     cos(re(z))**2*sinh(im(z))**2),
             -cos(re(z))*sinh(im(z))/(sin(re(z))**2*cosh(im(z))**2 +
                          cos(re(z))**2*sinh(im(z))**2)))

    assert csc(x).expand(trig=True) == 1/sin(x)
    assert csc(2*x).expand(trig=True) == 1/(2*sin(x)*cos(x))

    assert csc(x).is_real == True
    assert csc(z).is_real == None

    assert csc(a).is_algebraic is None
    assert csc(na).is_algebraic is False

    assert csc(x).as_leading_term() == csc(x)

    assert csc(0).is_finite == False
    assert csc(x).is_finite == None
    assert csc(pi/2).is_finite == True

    assert series(csc(x), x, x0=pi/2, n=6) == \
        1 + (x - pi/2)**2/2 + 5*(x - pi/2)**4/24 + O((x - pi/2)**6, (x, pi/2))
    assert series(csc(x), x, x0=0, n=6) == \
            1/x + x/6 + 7*x**3/360 + 31*x**5/15120 + O(x**6)

    assert csc(x).diff(x) == -cot(x)*csc(x)

    assert csc(x).taylor_term(2, x) == 0
    assert csc(x).taylor_term(3, x) == 7*x**3/360
    assert csc(x).taylor_term(5, x) == 31*x**5/15120


def test_asec():
    assert asec(nan) == nan
    assert asec(1) == 0
    assert asec(-1) == pi
    assert asec(oo) == pi/2
    assert asec(-oo) == pi/2
    assert asec(zoo) == pi/2

    assert asec(x).diff(x) == 1/(x**2*sqrt(1 - 1/x**2))
    assert asec(x).as_leading_term(x) == log(x)

    assert asec(x).rewrite(log) == I*log(sqrt(1 - 1/x**2) + I/x) + pi/2
    assert asec(x).rewrite(asin) == -asin(1/x) + pi/2
    assert asec(x).rewrite(acos) == acos(1/x)
    assert asec(x).rewrite(atan) == (2*atan(x + sqrt(x**2 - 1)) - pi/2)*sqrt(x**2)/x
    assert asec(x).rewrite(acot) == (2*acot(x - sqrt(x**2 - 1)) - pi/2)*sqrt(x**2)/x
    assert asec(x).rewrite(acsc) == -acsc(x) + pi/2


def test_acsc():
    assert acsc(nan) == nan
    assert acsc(1) == pi/2
    assert acsc(-1) == -pi/2
    assert acsc(oo) == 0
    assert acsc(-oo) == 0
    assert acsc(zoo) == 0

    assert acsc(x).diff(x) == -1/(x**2*sqrt(1 - 1/x**2))
    assert acsc(x).as_leading_term(x) == log(x)

    assert acsc(x).rewrite(log) == -I*log(sqrt(1 - 1/x**2) + I/x)
    assert acsc(x).rewrite(asin) == asin(1/x)
    assert acsc(x).rewrite(acos) == -acos(1/x) + pi/2
    assert acsc(x).rewrite(atan) == (-atan(sqrt(x**2 - 1)) + pi/2)*sqrt(x**2)/x
    assert acsc(x).rewrite(acot) == (-acot(1/sqrt(x**2 - 1)) + pi/2)*sqrt(x**2)/x
    assert acsc(x).rewrite(asec) == -asec(x) + pi/2


@XFAIL
@slow
def test_csc_rewrite_failing():
    # Move these 2 tests to test_csc() once bugs fixed
    # sin(x).rewrite(pow) raises RuntimeError: maximum recursion depth
    # https://github.com/sympy/sympy/issues/7171
    assert csc(x).rewrite(pow) == csc(x)
    assert csc(x).rewrite(sqrt) == csc(x)


def test_issue_8653():
    n = Symbol('n', integer=True)
    assert sin(n).is_irrational is None
    assert cos(n).is_irrational is None
    assert tan(n).is_irrational is None<|MERGE_RESOLUTION|>--- conflicted
+++ resolved
@@ -3,9 +3,8 @@
         cosh, atan2, exp, log, asinh, acoth, atanh, O, cancel, Matrix, re, im,
         Float, Pow, gcd, sec, csc, cot, diff, simplify, Heaviside, arg,
         conjugate, series, FiniteSet, asec, acsc)
-
+from sympy.core.compatibility import range
 from sympy.utilities.pytest import XFAIL, slow, raises
-from sympy.core.compatibility import range
 
 x, y, z = symbols('x y z')
 r = Symbol('r', real=True)
@@ -124,13 +123,8 @@
 
 
 def test_sin_cos():
-<<<<<<< HEAD
-    for d in [1, 2, 3, 4, 5, 6, 10, 12]:  # list is not exhaustive...
+    for d in [1, 2, 3, 4, 5, 6, 10, 12, 15, 20, 24, 30, 40, 60, 120]:  # list is not exhaustive...
         for n in range(-2*d, d*2):
-=======
-    for d in [1, 2, 3, 4, 5, 6, 10, 12, 15, 20, 24, 30, 40, 60, 120]:  # list is not exhaustive...
-        for n in xrange(-2*d, d*2):
->>>>>>> c179b517
             x = n*pi/d
             assert sin(x + pi/2) == cos(x), "fails for %d*pi/%d" % (n, d)
             assert sin(x - pi/2) == -cos(x), "fails for %d*pi/%d" % (n, d)
