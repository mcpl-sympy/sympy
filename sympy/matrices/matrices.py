--- conflicted
+++ resolved
@@ -1290,18 +1290,10 @@
 
         return det.expand()
 
-<<<<<<< HEAD
-        >>> from sympy.abc import x, y
-        >>> from sympy.matrices import Matrix
-        >>> Matrix([[x]])
-        Matrix([[x]])
-        >>> _.atoms()
-        {x}
-        """
-=======
+
     def det_LU_decomposition(self):
         """Compute matrix determinant using LU decomposition
->>>>>>> 5827cafb
+
 
         Note that this method fails if the LU decomposition itself
         fails. In particular, if the matrix has no inverse this method
@@ -1313,16 +1305,10 @@
         See Also
         ========
 
-<<<<<<< HEAD
-        >>> from sympy.abc import x
-        >>> from sympy.matrices import Matrix
-        >>> Matrix([[x], [1]]).free_symbols
-        {x}
-=======
+
         det
         det_bareis
         berkowitz_det
->>>>>>> 5827cafb
         """
         if not self.is_square:
             raise NonSquareMatrixError()
