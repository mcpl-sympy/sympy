from typing import Any, Dict

from sympy.testing.pytest import raises
from sympy import (symbols, sympify, Function, Integer, Matrix, Abs,
    Rational, Float, S, WildFunction, ImmutableDenseMatrix, sin, true, false, ones,
    sqrt, root, AlgebraicNumber, Symbol, Dummy, Wild, MatrixSymbol)
from sympy.combinatorics import Cycle, Permutation
from sympy.core.compatibility import exec_
from sympy.geometry import Point, Ellipse
from sympy.printing import srepr
from sympy.polys import ring, field, ZZ, QQ, lex, grlex, Poly
from sympy.polys.polyclasses import DMP
from sympy.polys.agca.extensions import FiniteExtension

x, y = symbols('x,y')

# eval(srepr(expr)) == expr has to succeed in the right environment. The right
# environment is the scope of "from sympy import *" for most cases.
ENV = {}  # type: Dict[str, Any]
exec_("from sympy import *", ENV)


def sT(expr, string, import_stmt=None):
    """
    sT := sreprTest

    Tests that srepr delivers the expected string and that
    the condition eval(srepr(expr))==expr holds.
    """
    if import_stmt is None:
        ENV2 = ENV
    else:
        ENV2 = ENV.copy()
        exec_(import_stmt, ENV2)

    assert srepr(expr) == string
    assert eval(string, ENV2) == expr


def test_printmethod():
    class R(Abs):
        def _sympyrepr(self, printer):
            return "foo(%s)" % printer._print(self.args[0])
    assert srepr(R(x)) == "foo(Symbol('x'))"


def test_Add():
    sT(x + y, "Add(Symbol('x'), Symbol('y'))")
    assert srepr(x**2 + 1, order='lex') == "Add(Pow(Symbol('x'), Integer(2)), Integer(1))"
    assert srepr(x**2 + 1, order='old') == "Add(Integer(1), Pow(Symbol('x'), Integer(2)))"
    assert srepr(sympify('x + 3 - 2', evaluate=False), order='none') == "Add(Symbol('x'), Integer(3), Mul(Integer(-1), Integer(2)))"


def test_more_than_255_args_issue_10259():
    from sympy import Add, Mul
    for op in (Add, Mul):
        expr = op(*symbols('x:256'))
        assert eval(srepr(expr)) == expr


def test_Function():
    sT(Function("f")(x), "Function('f')(Symbol('x'))")
    # test unapplied Function
    sT(Function('f'), "Function('f')")

    sT(sin(x), "sin(Symbol('x'))")
    sT(sin, "sin")

def test_Geometry():
    sT(Point(0, 0), "Point2D(Integer(0), Integer(0))")
    sT(Ellipse(Point(0, 0), 5, 1),
       "Ellipse(Point2D(Integer(0), Integer(0)), Integer(5), Integer(1))")
    # TODO more tests


def test_Singletons():
    sT(S.Catalan, 'Catalan')
    sT(S.ComplexInfinity, 'zoo')
    sT(S.EulerGamma, 'EulerGamma')
    sT(S.Exp1, 'E')
    sT(S.GoldenRatio, 'GoldenRatio')
    sT(S.TribonacciConstant, 'TribonacciConstant')
    sT(S.Half, 'Rational(1, 2)')
    sT(S.ImaginaryUnit, 'I')
    sT(S.Infinity, 'oo')
    sT(S.NaN, 'nan')
    sT(S.NegativeInfinity, '-oo')
    sT(S.NegativeOne, 'Integer(-1)')
    sT(S.One, 'Integer(1)')
    sT(S.Pi, 'pi')
    sT(S.Zero, 'Integer(0)')


def test_Integer():
    sT(Integer(4), "Integer(4)")


def test_list():
    sT([x, Integer(4)], "[Symbol('x'), Integer(4)]")


def test_Matrix():
    for cls, name in [(Matrix, "MutableDenseMatrix"), (ImmutableDenseMatrix, "ImmutableDenseMatrix")]:
        sT(cls([[x**+1, 1], [y, x + y]]),
           "%s([[Symbol('x'), Integer(1)], [Symbol('y'), Add(Symbol('x'), Symbol('y'))]])" % name)

        sT(cls(), "%s([])" % name)

        sT(cls([[x**+1, 1], [y, x + y]]), "%s([[Symbol('x'), Integer(1)], [Symbol('y'), Add(Symbol('x'), Symbol('y'))]])" % name)


def test_empty_Matrix():
    sT(ones(0, 3), "MutableDenseMatrix(0, 3, [])")
    sT(ones(4, 0), "MutableDenseMatrix(4, 0, [])")
    sT(ones(0, 0), "MutableDenseMatrix([])")


def test_Rational():
    sT(Rational(1, 3), "Rational(1, 3)")
    sT(Rational(-1, 3), "Rational(-1, 3)")


def test_Float():
    sT(Float('1.23', dps=3), "Float('1.22998', precision=13)")
    sT(Float('1.23456789', dps=9), "Float('1.23456788994', precision=33)")
    sT(Float('1.234567890123456789', dps=19),
       "Float('1.234567890123456789013', precision=66)")
    sT(Float('0.60038617995049726', dps=15),
       "Float('0.60038617995049726', precision=53)")

    sT(Float('1.23', precision=13), "Float('1.22998', precision=13)")
    sT(Float('1.23456789', precision=33),
       "Float('1.23456788994', precision=33)")
    sT(Float('1.234567890123456789', precision=66),
       "Float('1.234567890123456789013', precision=66)")
    sT(Float('0.60038617995049726', precision=53),
       "Float('0.60038617995049726', precision=53)")

    sT(Float('0.60038617995049726', 15),
       "Float('0.60038617995049726', precision=53)")


def test_Symbol():
    sT(x, "Symbol('x')")
    sT(y, "Symbol('y')")
    sT(Symbol('x', negative=True), "Symbol('x', negative=True)")


def test_Symbol_two_assumptions():
    x = Symbol('x', negative=0, integer=1)
    # order could vary
    s1 = "Symbol('x', integer=True, negative=False)"
    s2 = "Symbol('x', negative=False, integer=True)"
    assert srepr(x) in (s1, s2)
    assert eval(srepr(x), ENV) == x


def test_Symbol_no_special_commutative_treatment():
    sT(Symbol('x'), "Symbol('x')")
    sT(Symbol('x', commutative=False), "Symbol('x', commutative=False)")
    sT(Symbol('x', commutative=0), "Symbol('x', commutative=False)")
    sT(Symbol('x', commutative=True), "Symbol('x', commutative=True)")
    sT(Symbol('x', commutative=1), "Symbol('x', commutative=True)")


def test_Wild():
    sT(Wild('x', even=True), "Wild('x', even=True)")


def test_Dummy():
    d = Dummy('d')
    sT(d, "Dummy('d', dummy_index=%s)" % str(d.dummy_index))


def test_Dummy_assumption():
    d = Dummy('d', nonzero=True)
    assert d == eval(srepr(d))
    s1 = "Dummy('d', dummy_index=%s, nonzero=True)" % str(d.dummy_index)
    s2 = "Dummy('d', nonzero=True, dummy_index=%s)" % str(d.dummy_index)
    assert srepr(d) in (s1, s2)


def test_Dummy_from_Symbol():
    # should not get the full dictionary of assumptions
    n = Symbol('n', integer=True)
    d = n.as_dummy()
    assert srepr(d
        ) == "Dummy('n', dummy_index=%s)" % str(d.dummy_index)


def test_tuple():
    sT((x,), "(Symbol('x'),)")
    sT((x, y), "(Symbol('x'), Symbol('y'))")


def test_WildFunction():
    sT(WildFunction('w'), "WildFunction('w')")


def test_settins():
    raises(TypeError, lambda: srepr(x, method="garbage"))


def test_Mul():
    sT(3*x**3*y, "Mul(Integer(3), Pow(Symbol('x'), Integer(3)), Symbol('y'))")
    assert srepr(3*x**3*y, order='old') == "Mul(Integer(3), Symbol('y'), Pow(Symbol('x'), Integer(3)))"
    assert srepr(sympify('(x+4)*2*x*7', evaluate=False), order='none') == "Mul(Add(Symbol('x'), Integer(4)), Integer(2), Symbol('x'), Integer(7))"

def test_AlgebraicNumber():
    a = AlgebraicNumber(sqrt(2))
    sT(a, "AlgebraicNumber(Pow(Integer(2), Rational(1, 2)), [Integer(1), Integer(0)])")
    a = AlgebraicNumber(root(-2, 3))
    sT(a, "AlgebraicNumber(Pow(Integer(-2), Rational(1, 3)), [Integer(1), Integer(0)])")

def test_PolyRing():
    assert srepr(ring("x", ZZ, lex)[0]) == "PolyRing((Symbol('x'),), ZZ, lex)"
    assert srepr(ring("x,y", QQ, grlex)[0]) == "PolyRing((Symbol('x'), Symbol('y')), QQ, grlex)"
    assert srepr(ring("x,y,z", ZZ["t"], lex)[0]) == "PolyRing((Symbol('x'), Symbol('y'), Symbol('z')), ZZ[t], lex)"


def test_FracField():
    assert srepr(field("x", ZZ, lex)[0]) == "FracField((Symbol('x'),), ZZ, lex)"
    assert srepr(field("x,y", QQ, grlex)[0]) == "FracField((Symbol('x'), Symbol('y')), QQ, grlex)"
    assert srepr(field("x,y,z", ZZ["t"], lex)[0]) == "FracField((Symbol('x'), Symbol('y'), Symbol('z')), ZZ[t], lex)"


def test_PolyElement():
    R, x, y = ring("x,y", ZZ)
    assert srepr(3*x**2*y + 1) == "PolyElement(PolyRing((Symbol('x'), Symbol('y')), ZZ, lex), [((2, 1), 3), ((0, 0), 1)])"


def test_FracElement():
    F, x, y = field("x,y", ZZ)
    assert srepr((3*x**2*y + 1)/(x - y**2)) == "FracElement(FracField((Symbol('x'), Symbol('y')), ZZ, lex), [((2, 1), 3), ((0, 0), 1)], [((1, 0), 1), ((0, 2), -1)])"

def test_FractionField():
    assert srepr(QQ.frac_field(x)) == \
        "FractionField(FracField((Symbol('x'),), QQ, lex))"
    assert srepr(QQ.frac_field(x, y, order=grlex)) == \
        "FractionField(FracField((Symbol('x'), Symbol('y')), QQ, grlex))"


def test_PolynomialRingBase():
    assert srepr(ZZ.old_poly_ring(x)) == \
        "GlobalPolynomialRing(ZZ, Symbol('x'))"
    assert srepr(ZZ[x].old_poly_ring(y)) == \
        "GlobalPolynomialRing(ZZ[x], Symbol('y'))"
    assert srepr(QQ.frac_field(x).old_poly_ring(y)) == \
        "GlobalPolynomialRing(FractionField(FracField((Symbol('x'),), QQ, lex)), Symbol('y'))"


def test_DMP():
    assert srepr(DMP([1, 2], ZZ)) == 'DMP([1, 2], ZZ)'
    assert srepr(ZZ.old_poly_ring(x)([1, 2])) == \
        "DMP([1, 2], ZZ, ring=GlobalPolynomialRing(ZZ, Symbol('x')))"


def test_FiniteExtension():
    assert srepr(FiniteExtension(Poly(x**2 + 1, x))) == \
        "FiniteExtension(Poly(x**2 + 1, x, domain='ZZ'))"


def test_ExtensionElement():
    A = FiniteExtension(Poly(x**2 + 1, x))
    assert srepr(A.generator) == \
        "ExtElem(DMP([1, 0], ZZ, ring=GlobalPolynomialRing(ZZ, Symbol('x'))), FiniteExtension(Poly(x**2 + 1, x, domain='ZZ')))"


def test_BooleanAtom():
    assert srepr(true) == "true"
    assert srepr(false) == "false"


def test_Integers():
    sT(S.Integers, "Integers")


def test_Naturals():
    sT(S.Naturals, "Naturals")


def test_Naturals0():
    sT(S.Naturals0, "Naturals0")


def test_Reals():
    sT(S.Reals, "Reals")


def test_matrix_expressions():
    n = symbols('n', integer=True)
    A = MatrixSymbol("A", n, n)
    B = MatrixSymbol("B", n, n)
    sT(A, "MatrixSymbol(Symbol('A'), Symbol('n', integer=True), Symbol('n', integer=True))")
    sT(A*B, "MatMul(MatrixSymbol(Symbol('A'), Symbol('n', integer=True), Symbol('n', integer=True)), MatrixSymbol(Symbol('B'), Symbol('n', integer=True), Symbol('n', integer=True)))")
    sT(A + B, "MatAdd(MatrixSymbol(Symbol('A'), Symbol('n', integer=True), Symbol('n', integer=True)), MatrixSymbol(Symbol('B'), Symbol('n', integer=True), Symbol('n', integer=True)))")


def test_Cycle():
    # FIXME: sT fails because Cycle is not immutable and calling srepr(Cycle(1, 2))
    # adds keys to the Cycle dict (GH-17661)
    #import_stmt = "from sympy.combinatorics import Cycle"
    #sT(Cycle(1, 2), "Cycle(1, 2)", import_stmt)
    assert srepr(Cycle(1, 2)) == "Cycle(1, 2)"


def test_Permutation():
    import_stmt = "from sympy.combinatorics import Permutation"
    sT(Permutation(1, 2), "Permutation(1, 2)", import_stmt)

def test_diffgeom():
    from sympy.diffgeom import Manifold, Patch, CoordSystem, BaseScalarField
    m = Manifold('M', 2)
    assert srepr(m) == "Manifold('M', 2)"
    p = Patch('P', m)
    assert srepr(p) == "Patch('P', Manifold('M', 2))"
    rect = CoordSystem('rect', p)
    assert srepr(rect) == "CoordSystem('rect', Patch('P', Manifold('M', 2)), ('rect_0', 'rect_1'), Dict())"
    b = BaseScalarField(rect, 0)
<<<<<<< HEAD
    assert srepr(b) == "BaseScalarField(CoordSystem('rect', Patch('P', Manifold('M', 2)), ('rect_0', 'rect_1'), Dict()), Integer(0))"
=======
    assert srepr(b) == "BaseScalarField(CoordSystem('rect', Patch('P', Manifold('M', 2)), ('rect_0', 'rect_1')), Integer(0))"

def test_dict():
    from sympy import srepr
    from sympy.abc import x, y, z
    d = {}
    assert srepr(d) == "{}"
    d = {x: y}
    assert srepr(d) == "{Symbol('x'): Symbol('y')}"
    d = {x: y, y: z}
    assert srepr(d) in (
        "{Symbol('x'): Symbol('y'), Symbol('y'): Symbol('z')}",
        "{Symbol('y'): Symbol('z'), Symbol('x'): Symbol('y')}",
    )
    d = {x: {y: z}}
    assert srepr(d) == "{Symbol('x'): {Symbol('y'): Symbol('z')}}"

def test_set():
    from sympy import srepr
    from sympy.abc import x, y
    s = set()
    assert srepr(s) == "set()"
    s = {x, y}
    assert srepr(s) in ("{Symbol('x'), Symbol('y')}", "{Symbol('y'), Symbol('x')}")
>>>>>>> ffad9a04
<|MERGE_RESOLUTION|>--- conflicted
+++ resolved
@@ -317,10 +317,7 @@
     rect = CoordSystem('rect', p)
     assert srepr(rect) == "CoordSystem('rect', Patch('P', Manifold('M', 2)), ('rect_0', 'rect_1'), Dict())"
     b = BaseScalarField(rect, 0)
-<<<<<<< HEAD
     assert srepr(b) == "BaseScalarField(CoordSystem('rect', Patch('P', Manifold('M', 2)), ('rect_0', 'rect_1'), Dict()), Integer(0))"
-=======
-    assert srepr(b) == "BaseScalarField(CoordSystem('rect', Patch('P', Manifold('M', 2)), ('rect_0', 'rect_1')), Integer(0))"
 
 def test_dict():
     from sympy import srepr
@@ -343,5 +340,4 @@
     s = set()
     assert srepr(s) == "set()"
     s = {x, y}
-    assert srepr(s) in ("{Symbol('x'), Symbol('y')}", "{Symbol('y'), Symbol('x')}")
->>>>>>> ffad9a04
+    assert srepr(s) in ("{Symbol('x'), Symbol('y')}", "{Symbol('y'), Symbol('x')}")