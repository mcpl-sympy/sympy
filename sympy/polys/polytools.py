"""User-friendly public interface to polynomial functions. """

from sympy import (
    S, Basic, I, Integer, Add, Mul, sympify, ask,
)

from sympy.core.decorators import (
    _sympifyit,
)

from sympy.polys.polyclasses import (
    GFP, DMP, SDP, ANP, DMF,
)

from sympy.polys.polyutils import (
    dict_from_basic,
    basic_from_dict,
    _sort_gens,
    _unify_gens,
    _analyze_gens,
    _dict_reorder,
    _dict_from_basic_no_gens,
)

from sympy.polys.rootisolation import (
    dup_isolate_real_roots_list,
)

from sympy.polys.groebnertools import (
    sdp_from_dict, sdp_div, sdp_groebner,
)

from sympy.polys.monomialtools import (
    Monomial, monomial_key,
)

from sympy.polys.polyerrors import (
    OperationNotSupported, DomainError,
    CoercionFailed, UnificationFailed,
    GeneratorsNeeded, PolynomialError,
    ExactQuotientFailed
)

from sympy.polys.polycontext import (
    register_context,
)

from sympy.mpmath import (
    polyroots as npolyroots,
)

from sympy.utilities import (
    any, all, group, numbered_symbols,
)

from sympy.ntheory import isprime

import sympy.polys

import re

_re_dom_poly = re.compile("^(Z|ZZ|Q|QQ)\[(.+)\]$")
_re_dom_frac = re.compile("^(Z|ZZ|Q|QQ)\((.+)\)$")

_re_dom_algebraic = re.compile("^(Q|QQ)\<(.+)\>$")

from sympy.polys.algebratools import Algebra, ZZ, QQ, RR, EX

from sympy.polys.polyoptions import Options

def _construct_domain(rep, extension=None, field=False, composite=True, **args):
    """Constructs the minimal domain that the coefficients of `rep` fit in. """

    args.update({'extension':extension, 'field':field, 'composite':composite})

    def _construct_simple(rep):
        """Handle ZZ, QQ, RR and algebraic number domains. """
        result, rational, inexact, algebraic = {}, False, False, False

        if extension is True:
            is_algebraic = lambda coeff: ask(coeff, 'algebraic')
        else:
            is_algebraic = lambda coeff: False

        for coeff in rep.itervalues():
            if coeff.is_Rational:
                if not coeff.is_Integer:
                    rational = True
            elif coeff.is_Real:
                if not algebraic:
                    inexact = True
                else:
                    return False
            elif is_algebraic(coeff):
                if not inexact:
                    algebraic = True
                else:
                    return False
            else:
                return None

        if algebraic:
            from numberfields import primitive_element

            monoms, coeffs, exts = [], [], set([])

            for monom, coeff in rep.iteritems():
                if coeff.is_Rational:
                    coeff = (None, 0, QQ.from_sympy(coeff))
                else:
                    a, _ = coeff.as_coeff_factors()
                    coeff -= a

                    b, _ = coeff.as_coeff_terms()
                    coeff /= b

                    exts.add(coeff)

                    a = QQ.from_sympy(a)
                    b = QQ.from_sympy(b)

                    coeff = (coeff, b, a)

                monoms.append(monom)
                coeffs.append(coeff)

            exts = list(exts)

            g, span, H = primitive_element(exts, ex=True, polys=True)
            root = sum([ s*ext for s, ext in zip(span, exts) ])

            K, g = QQ.algebraic_field((g, root)), g.rep.rep

            for monom, (coeff, a, b) in zip(monoms, coeffs):
                if coeff is not None:
                    coeff = a*ANP.from_list(H[exts.index(coeff)], g, QQ) + b
                else:
                    coeff = ANP.from_list([b], g, QQ)

                result[monom] = coeff
        else:
            if inexact:
                K = RR
            else:
                if field or rational:
                    K = QQ
                else:
                    K = ZZ

            for monom, coeff in rep.iteritems():
                result[monom] = K.from_sympy(coeff)

        return K, result

    def _construct_composite(rep):
        """Handle domains like ZZ[X], QQ[X], ZZ(X) or QQ(X). """
        numers, denoms = [], []

        for coeff in rep.itervalues():
            num, den = coeff.as_numer_denom()

            try:
                numers.append(_dict_from_basic_no_gens(num))
            except GeneratorsNeeded:
                numers.append((num, None))

            try:
                denoms.append(_dict_from_basic_no_gens(den))
            except GeneratorsNeeded:
                denoms.append((den, None))

        gens = set([])

        for _, num_gens in numers:
            if num_gens is not None:
                gens.update(num_gens)

        fractions = False

        for _, den_gens in denoms:
            if den_gens is not None:
                gens.update(den_gens)
                fractions = True

        if any(gen.is_number for gen in gens):
            return None

        gens = _sort_gens(gens, **args)
        k, coeffs = len(gens), []

        if not field and not fractions:
            if all(den is S.One for den, _ in denoms):
                K = ZZ.poly_ring(*gens)

                for num, num_gens in numers:
                    if num_gens is not None:
                        num_monoms, num_coeffs = _dict_reorder(num, num_gens, gens)
                    else:
                        num_monoms, num_coeffs = [(0,)*k], [num]

                    num_coeffs = [ K.dom.from_sympy(c) for c in num_coeffs ]
                    coeffs.append(K(dict(zip(num_monoms, num_coeffs))))
            else:
                K = QQ.poly_ring(*gens)

                for (num, num_gens), (den, _) in zip(numers, denoms):
                    if num_gens is not None:
                        num_monoms, num_coeffs = _dict_reorder(num, num_gens, gens)
                        num_coeffs = [ coeff/den for coeff in num_coeffs ]
                    else:
                        num_monoms, num_coeffs = [(0,)*k], [num/den]

                    num_coeffs = [ K.dom.from_sympy(c) for c in num_coeffs ]
                    coeffs.append(K(dict(zip(num_monoms, num_coeffs))))
        else:
            K = ZZ.frac_field(*gens)

            for (num, num_gens), (den, den_gens) in zip(numers, denoms):
                if num_gens is not None:
                    num_monoms, num_coeffs = _dict_reorder(num, num_gens, gens)
                else:
                    num_monoms, num_coeffs = [(0,)*k], [num]

                if den_gens is not None:
                    den_monoms, den_coeffs = _dict_reorder(den, den_gens, gens)
                else:
                    den_monoms, den_coeffs = [(0,)*k], [den]

                num_coeffs = [ K.dom.from_sympy(c) for c in num_coeffs ]
                den_coeffs = [ K.dom.from_sympy(c) for c in den_coeffs ]

                num = dict(zip(num_monoms, num_coeffs))
                den = dict(zip(den_monoms, den_coeffs))

                coeffs.append(K((num, den)))

        return K, dict(zip(rep.keys(), coeffs))

    def _construct_expression(rep):
        """The last resort case, i.e. use EX domain. """
        result, K = {}, EX

        for monom, coeff in rep.iteritems():
            result[monom] = K.from_sympy(coeff)

        return EX, result

    rep = dict(rep)

    for monom, coeff in rep.items():
        rep[monom] = sympify(coeff)

    result = _construct_simple(rep)

    if result is not None:
        if result is not False:
            return result
        else:
            return _construct_expression(rep)
    else:
        if composite:
            result = _construct_composite(rep)
        else:
            result = None

        if result is not None:
            return result
        else:
            return _construct_expression(rep)

def _init_poly_from_dict(dict_rep, *gens, **args):
    """Initialize a Poly given a dict instance. """
    domain = args.get('domain')
    modulus = args.get('modulus')
    symmetric = args.get('symmetric')

    if modulus is not None:
        if len(gens) != 1:
            raise NotImplementedError("multivariate polynomials over finite fields are not supported")
        else:
            return GFP(dict_rep, modulus, domain, symmetric)
    else:
        if domain is not None:
            for k, v in dict_rep.iteritems():
                dict_rep[k] = domain.convert(v)
        else:
            domain, dict_rep = _construct_domain(dict_rep, **args)

        return DMP(dict_rep, domain, len(gens)-1)

def _init_poly_from_list(list_rep, *gens, **args):
    """Initialize a Poly given a list instance. """
    domain = args.get('domain')
    modulus = args.get('modulus')
    symmetric = args.get('symmetric')

    if len(gens) != 1:
        raise PolynomialError("can't create a multivariate polynomial from a list")

    if modulus is not None:
        return GFP(list_rep, modulus, domain, symmetric)
    else:
        if domain is not None:
            rep = map(domain.convert, list_rep)
        else:
            dict_rep = dict(enumerate(reversed(list_rep)))
            domain, rep = _construct_domain(dict_rep, **args)

        return DMP(rep, domain, len(gens)-1)

def _init_poly_from_poly(poly_rep, *gens, **args):
    """Initialize a Poly given a Poly instance. """
    field = args.get('field')
    domain = args.get('domain')
    modulus = args.get('modulus')
    symmetric = args.get('symmetric')

    if isinstance(poly_rep.rep, DMP):
        if not gens or poly_rep.gens == gens:
            if field is not None or domain is not None or modulus is not None:
                rep = poly_rep.rep
            else:
                return poly_rep
        else:
            if set(gens) != set(poly_rep.gens):
                return Poly(poly_rep.as_basic(), *gens, **args)
            else:
                dict_rep = dict(zip(*_dict_reorder(
                    poly_rep.rep.to_dict(), poly_rep.gens, gens)))

                rep = DMP(dict_rep, poly_rep.rep.dom, len(gens)-1)

        if domain is not None:
            rep = rep.convert(domain)
        elif field is not None and field:
            rep = rep.convert(rep.dom.get_field())

        if modulus is not None:
            if not rep.lev and rep.dom.is_ZZ:
                rep = GFP(rep.rep, modulus, rep.dom, symmetric)
            else:
                raise PolynomialError("can't make GF(p) polynomial out of %s" % rep)
    else:
        if not gens or poly_rep.gens == gens:
            if domain is not None or modulus is not None:
                if modulus is not None:
                    rep = GFP(poly_rep.rep.rep, modulus, poly_rep.rep.dom, symmetric)
                else:
                    rep = poly_rep.rep

                if domain is not None:
                    rep = rep.convert(domain)
            else:
                return poly_rep
        else:
            raise NotImplementedError("multivariate polynomials over finite fields are not supported")

    return (rep, gens or poly_rep.gens)

def _init_poly_from_basic(basic_rep, *gens, **args):
    """Initialize a Poly given a Basic expression. """
    if not gens:
        try:
            dict_rep, gens = dict_from_basic(basic_rep, **args)
        except GeneratorsNeeded:
            return basic_rep
    else:
        dict_rep = dict_from_basic(basic_rep, gens, **args)

    def _dict_set_domain(rep, domain):
        result = {}

        for k, v in rep.iteritems():
            result[k] = domain.from_sympy(v)

        return result

    domain = args.get('domain')
    modulus = args.get('modulus')
    symmetric = args.get('symmetric')

    if modulus is not None:
        if len(gens) > 1:
            raise NotImplementedError("multivariate polynomials over finite fields are not supported")
        else:
            result = GFP(_dict_set_domain(dict_rep, domain), modulus, domain, symmetric)
    else:
        if domain is not None:
            dict_rep = _dict_set_domain(dict_rep, domain)
        else:
            domain, dict_rep = _construct_domain(dict_rep, **args)

        result = DMP(dict_rep, domain, len(gens)-1)

    return result, gens

class Poly(Basic):
    """Generic class for representing polynomials in SymPy. """

    __slots__ = ['rep', 'gens']

    is_Poly = True

    def __new__(cls, rep, *gens, **args):
        """Create a new polynomial instance out of something useful. """
        if gens or len(args) != 1 or 'options' not in args:
            options = Options(gens, args)
        else:
            options = args['options']

        if isinstance(rep, (DMP, GFP)):
            if rep.lev != len(options.gens)-1 or options.args:
                raise PolynomialError("invalid arguments to construct a polynomial")
        else:
            if isinstance(rep, (dict, list)):
                if not options.gens:
                    raise GeneratorsNeeded("can't initialize from %s without generators" % type(rep).__name__)

                if isinstance(rep, dict):
                    rep = _init_poly_from_dict(rep, *options.gens, **options.args)
                else:
                    rep = _init_poly_from_list(rep, *options.gens, **options.args)
            else:
                rep = sympify(rep)

                if rep.is_Poly:
                    result = _init_poly_from_poly(rep, *options.gens, **options.args)
                else:
                    result = _init_poly_from_basic(rep, *options.gens, **options.args)

                if type(result) is tuple:
                    rep, options['gens'] = result
                else:
                    if result.is_Poly or not options.strict:
                        return result
                    else:
                        raise GeneratorsNeeded("can't initialize from %s without generators" % rep)

        obj = Basic.__new__(cls)

        obj.rep = rep
        obj.gens = options.gens

        return obj

    def __getnewargs__(self):
        """Data used by pickling protocol version 2. """
        return (self.rep, self.gens)

    def _hashable_content(self):
        """Allow SymPy to hash Poly instances. """
        return (self.rep, self.gens)

    @property
    def args(self):
        """
        Don't mess up with the core.

        >>> from sympy import Poly
        >>> from sympy.abc import x
        >>> Poly(x**2 + 1, x).args
        [1 + x**2]
        """
        return [self.as_basic()]

    @property
    def gen(self):
        """
        Return principal generator.

        >>> from sympy import Poly
        >>> from sympy.abc import x
        >>> Poly(x**2 + 1, x).gen
        x
        """
        return self.gens[0]

    def unify(f, g):
        """
        Make `f` and `g` belong to the same domain.

        **Example**::

            >>> from sympy import Poly
            >>> from sympy.abc import x, y
            >>> Poly(x**2 + 1).unify(Poly(y**2 + 1)) # doctest: +SKIP
            (ZZ, <function per at 0x1010397d0>, DMP([[1], [], [1]], ZZ),
             DMP([[1, 0, 1]], ZZ))
        """
        g = sympify(g)

        if not g.is_Poly:
            try:
                return f.rep.dom, f.per, f.rep, f.rep.per(f.rep.dom.from_sympy(g))
            except CoercionFailed:
                raise UnificationFailed("can't unify %s with %s" % (f, g))

        if isinstance(f.rep, DMP) and isinstance(g.rep, DMP):
            gens = _unify_gens(f.gens, g.gens)

            dom, lev = f.rep.dom.unify(g.rep.dom, gens), len(gens)-1

            if f.gens != gens:
                f_monoms, f_coeffs = _dict_reorder(f.rep.to_dict(), f.gens, gens)

                if f.rep.dom != dom:
                    f_coeffs = [ dom.convert(c, f.rep.dom) for c in f_coeffs ]

                F = DMP(dict(zip(f_monoms, f_coeffs)), dom, lev)
            else:
                F = f.rep.convert(dom)

            if g.gens != gens:
                g_monoms, g_coeffs = _dict_reorder(g.rep.to_dict(), g.gens, gens)

                if g.rep.dom != dom:
                    g_coeffs = [ dom.convert(c, g.rep.dom) for c in g_coeffs ]

                G = DMP(dict(zip(g_monoms, g_coeffs)), dom, lev)
            else:
                G = g.rep.convert(dom)
        elif isinstance(f.rep, GFP) and isinstance(g.rep, DMP) and f.gens == g.gens:
            dom, G, F, gens = f.rep.dom, GFP(g.rep.convert(f.rep.dom).rep, f.rep.mod, f.rep.dom, f.rep.sym), f.rep, f.gens
        elif isinstance(f.rep, DMP) and isinstance(g.rep, GFP) and f.gens == g.gens:
            dom, F, G, gens = g.rep.dom, GFP(f.rep.convert(g.rep.dom).rep, g.rep.mod, g.rep.dom, g.rep.sym), g.rep, g.gens
        elif isinstance(f.rep, GFP) and isinstance(g.rep, GFP) and f.gens == g.gens and f.rep.mod == g.rep.mod:
            dom, gens, sym = f.rep.dom.unify(g.rep.dom), f.gens, max(f.rep.sym, g.rep.sym)
            F = GFP(f.rep.convert(dom).rep, f.rep.mod, dom, sym)
            G = GFP(g.rep.convert(dom).rep, g.rep.mod, dom, sym)
        else:
            raise UnificationFailed("can't unify %s with %s" % (f, g))

        def per(rep, dom=dom, gens=gens, remove=None):
            if remove is not None:
                gens = gens[:remove]+gens[remove+1:]

                if not gens:
                    return dom.to_sympy(rep)

            return Poly(rep, *gens)

        return dom, per, F, G

    def per(f, rep, gens=None, remove=None):
        """
        Create a Poly out of the given representation.

        **Example**

        >>> from sympy import Poly, ZZ
        >>> from sympy.abc import x, y
        >>> from sympy.polys.polyclasses import DMP
        >>> a = Poly(x**2 + 1)
        >>> a.per(DMP([ZZ(1), ZZ(1)], ZZ), gens=[y])
        Poly(y + 1, y, domain='ZZ')
        """
        if gens is None:
            gens = f.gens

        if remove is not None:
            gens = gens[:remove]+gens[remove+1:]

            if not gens:
                return f.rep.dom.to_sympy(rep)

        return Poly(rep, *gens)

    def unit(f):
        """Return unit of `f`'s polynomial algebra. """
        # XXX: This doesn't seem to work.
        return f.per(f.rep.unit())

    @classmethod
    def _analyze_gens(cls, gens, args):
        """Support for passing generators as `*gens` and `[gens]`. """
        if len(gens) == 1 and hasattr(gens[0], '__iter__'):
            gens = tuple(gens[0])

        if not gens:
            gens = args.pop('gens', ())

            if not hasattr(gens, '__iter__'):
                gens = (gens,)

        if len(set(gens)) != len(gens):
            raise PolynomialError("duplicated generators: %s" % str(gens))

        return gens

    @classmethod
    def _analyze_order(cls, args):
        """Convert `order` to an internal representation. """
        order = args.get('order')

        if order is not None:
            order = monomial_key(order)

        return order

    @classmethod
    def _analyze_domain(cls, args):
        """Convert `domain` to an internal representation. """
        domain = args.get('domain')

        if domain is not None:
            domain = cls._parse_domain(domain)

        return domain

    @classmethod
    def _parse_domain(cls, dom):
        """Make an algebra out of a string representation. """
        if isinstance(dom, Algebra):
            return dom

        if isinstance(dom, basestring):
            if dom in ['Z', 'ZZ']:
                return ZZ

            if dom in ['Q', 'QQ']:
                return QQ

            if dom in ['R', 'RR']:
                return RR

            if dom == 'EX':
                return EX

            r = re.match(_re_dom_poly, dom)

            if r is not None:
                ground, gens = r.groups()

                gens = map(sympify, gens.split(','))

                if ground in ['Z', 'ZZ']:
                    return ZZ.poly_ring(*gens)
                else:
                    return QQ.poly_ring(*gens)

            r = re.match(_re_dom_frac, dom)

            if r is not None:
                ground, gens = r.groups()

                gens = map(sympify, gens.split(','))

                if ground in ['Z', 'ZZ']:
                    return ZZ.frac_field(*gens)
                else:
                    return QQ.frac_field(*gens)

            r = re.match(_re_dom_algebraic, dom)

            if r is not None:
                gens = map(sympify, r.groups()[1].split(','))
                return QQ.algebraic_field(*gens)

        raise ValueError('expected a valid domain specification, got %s' % dom)

    def set_domain(f, domain):
        """
        Set the ground domain of `f`.

        **Example**

        >>> from sympy import Poly, QQ
        >>> from sympy.abc import x
        >>> Poly(x**2 + 1).set_domain(QQ)
        Poly(x**2 + 1, x, domain='QQ')
        """
        return f.per(f.rep.convert(f._parse_domain(domain)))

    def get_domain(f):
        """
        Get the ground domain of `f`.

        **Example**

        >>> from sympy import Poly, ZZ
        >>> from sympy.abc import x
        >>> Poly(x**2 + 1, domain=ZZ).get_domain()
        ZZ
        """
        return f.rep.dom

    @classmethod
    def _analyze_modulus(cls, args):
        """Convert `modulus` to an internal representation. """
        modulus = args.get('modulus')

        if modulus is not None:
            modulus = cls._parse_modulus(modulus)

        return modulus

    @classmethod
    def _parse_modulus(cls, modulus):
        """Check if we were given a valid modulus. """
        if isinstance(modulus, (int, Integer)) and isprime(modulus):
            return int(modulus)
        else:
            raise ValueError("modulus must be a prime integer, got %s" % modulus)

    def set_modulus(f, modulus):
        """
        Set the modulus of `f`.

        **Example**

        >>> from sympy import Poly
        >>> from sympy.abc import x
        >>> Poly(5*x**2 + 2*x - 1, x).set_modulus(2)
        Poly(x**2 + 1, x, modulus=2)
        """
        modulus = f._parse_modulus(modulus)

        if isinstance(f.rep, GFP):
            return f.per(f.rep.trunc(modulus))
        elif f.rep.dom.is_ZZ and f.is_univariate:
            return f.per(GFP(f.rep.rep, modulus, f.rep.dom))
        else:
            raise PolynomialError("not a polynomial over a Galois field")

    def get_modulus(f):
        """
        Get the modulus of `f`.

        **Example**

        >>> from sympy import Poly
        >>> from sympy.abc import x
        >>> Poly(x**2 + 1, modulus=2).get_modulus()
        2
        """
        if isinstance(f.rep, GFP):
            return Integer(f.rep.mod)
        else:
            raise PolynomialError("not a polynomial over a Galois field")

    @classmethod
    def _analyze_extension(cls, args):
        """Convert `extension` to an internal representation. """
        extension = args.get('extension')
        gaussian = args.get('gaussian')
        split = args.get('split')

        if extension is not None:
            if gaussian is not None:
                raise PolynomialError("'extension' is not allowed together with 'gaussian'")

            if split is not None:
                raise PolynomialError("'extension' is not allowed together with 'split'")

            if isinstance(extension, bool):
                if extension is False:
                    extension = None
            else:
                if not hasattr(extension, '__iter__'):
                    extension = set([extension])
                else:
                    if not extension:
                        extension = None
                    else:
                        extension = set(extension)
        elif gaussian is not None:
            if split is not None:
                raise PolynomialError("'gaussian' is not allowed together with 'split'")
            elif gaussian:
                extension = set([S.ImaginaryUnit])
        elif split is not None:
            raise NotImplementedError('splitting extensions are not supported')

        return extension

<<<<<<< HEAD
    def exclude(f):
        """
        Remove unnecessary generators from `f`.

        **Example**

        >>> from sympy import Poly
        >>> from sympy.abc import a, b, c, d, x
        >>> Poly(a + x, a, b, c, d, x).exclude()
        Poly(a + x, a, x, domain='ZZ')
        """
        J, new = f.rep.exclude()
        newgens = []
        for i in range(len(f.gens)):
            if i not in J:
                newgens.append(f.gens[i])

        return f.per(new, gens=newgens)
=======
    def _eval_subs(f, old, new):
        """Internal implementation of :func:`subs`. """
        if old in f.gens:
            if new.is_number:
                return f.eval(old, new)
            else:
                try:
                    return f.replace(old, new)
                except PolynomialError:
                    pass

        return f.as_basic().subs(old, new)
>>>>>>> 32e9dc26

    def replace(f, x, y=None):
        """
        Replace `x` with `y` in generators list.

        **Example**

        >>> from sympy import Poly
        >>> from sympy.abc import x, y
        >>> Poly(x**2 + 1, x).replace(x, y)
        Poly(y**2 + 1, y, domain='ZZ')
        """
        if y is None:
            if f.is_univariate:
                x, y = f.gen, x
            else:
                raise PolynomialError("syntax supported only in univariate case")

        if x == y:
            return f

        if x in f.gens and y not in f.gens:
            dom = f.get_domain()

            if not dom.is_Composite or y not in dom.gens:
                gens = list(f.gens)
                gens[gens.index(x)] = y
                return f.per(f.rep, gens=gens)

        raise PolynomialError("can't replace %s with %s in %s" % (x, y, f))

    def reorder(f, *gens, **args):
        """
        Efficiently apply new order of generators.

        **Example**

        >>> from sympy import Poly
        >>> from sympy.abc import x, y
        >>> Poly(x**2 + x*y**2, x, y).reorder(y, x)
        Poly(y**2*x + x**2, y, x, domain='ZZ')
        """
        if not gens:
            gens = _sort_gens(f.gens, **args)
        elif set(f.gens) != set(gens):
            raise PolynomialError("generators list can differ only up to order of elements")

        rep = dict(zip(*_dict_reorder(f.rep.to_dict(), f.gens, gens)))

        return f.per(DMP(rep, f.rep.dom, len(gens)-1), gens=gens)

    def to_ring(f):
        """
        Make the ground domain a ring.

        **Example**

        >>> from sympy import Poly, QQ
        >>> from sympy.abc import x
        >>> Poly(x**2 + 1, domain=QQ).to_ring()
        Poly(x**2 + 1, x, domain='ZZ')
        """
        try:
            result = f.rep.to_ring()
        except AttributeError: # pragma: no cover
            raise OperationNotSupported(f, 'to_ring')

        return f.per(result)

    def to_field(f):
        """
        Make the ground domain a field.

        **Example**

        >>> from sympy import Poly, ZZ
        >>> from sympy.abc import x
        >>> Poly(x**2 + 1, x, domain=ZZ).to_field()
        Poly(x**2 + 1, x, domain='QQ')
        """
        try:
            result = f.rep.to_field()
        except AttributeError: # pragma: no cover
            raise OperationNotSupported(f, 'to_field')

        return f.per(result)

    def to_exact(f):
        """
        Make the ground domain exact.

        **Example**

        >>> from sympy import Poly, RR
        >>> from sympy.abc import x
        >>> Poly(x**2 + 1.0, x, RR).to_exact()
        Poly(x**2 + 1, x, RR, domain='QQ')
        """
        try:
            result = f.rep.to_exact()
        except AttributeError: # pragma: no cover
            raise OperationNotSupported(f, 'to_exact')

        return f.per(result)

    def coeffs(f, order=None):
        """
        Returns all non-zero coefficients from `f` in lex order.

        **Example**

        >>> from sympy import Poly
        >>> from sympy.abc import x
        >>> Poly(x**3 + 2*x + 3, x).coeffs()
        [1, 2, 3]
        """
        return [ f.rep.dom.to_sympy(c) for c in f.rep.coeffs(order=order) ]

    def monoms(f, order=None):
        """
        Returns all non-zero monomials from `f` in lex order.

        **Example**

        >>> from sympy import Poly
        >>> from sympy.abc import x, y
        >>> Poly(x**2 + 2*x*y**2 + x*y + 3*y, x, y).monoms()
        [(2, 0), (1, 2), (1, 1), (0, 1)]
        """
        return f.rep.monoms(order=order)

    def terms(f, order=None):
        """
        Returns all non-zero terms from `f` in lex order.

        **Example**

        >>> from sympy import Poly
        >>> from sympy.abc import x, y
        >>> Poly(x**2 + 2*x*y**2 + x*y + 3*y, x, y).terms()
        [((2, 0), 1), ((1, 2), 2), ((1, 1), 1), ((0, 1), 3)]
        """
        return [ (m, f.rep.dom.to_sympy(c)) for m, c in f.rep.terms(order=order) ]

    def all_coeffs(f):
        """
        Returns all coefficients from a univariate polynomial `f`.

        **Example**

        >>> from sympy import Poly
        >>> from sympy.abc import x
        >>> Poly(x**3 + 2*x - 1, x).all_coeffs()
        [1, 0, 2, -1]
        """
        return [ f.rep.dom.to_sympy(c) for c in f.rep.all_coeffs() ]

    def all_monoms(f):
        """
        Returns all monomials from a univariate polynomial `f`.

        **Example**

        >>> from sympy import Poly
        >>> from sympy.abc import x
        >>> Poly(x**3 + 2*x - 1, x).all_monoms()
        [(3,), (2,), (1,), (0,)]
        """
        return f.rep.all_monoms()

    def all_terms(f):
        """
        Returns all terms from a univariate polynomial `f`.

        **Example**

        >>> from sympy import Poly
        >>> from sympy.abc import x
        >>> Poly(x**3 + 2*x - 1, x).all_terms()
        [((3,), 1), ((2,), 0), ((1,), 2), ((0,), -1)]
        """
        return [ (m, f.rep.dom.to_sympy(c)) for m, c in f.rep.all_terms() ]

    def length(f):
        """
        Returns the number of non-zero terms in `f`.

        **Example**

        >>> from sympy import Poly
        >>> from sympy.abc import x
        >>> Poly(x**2 + 2*x - 1).length()
        3
        """
        return len(f.as_dict())

    def as_dict(f):
        """
        Switch to a dict representation with SymPy coefficients.

        **Example**

        >>> from sympy import Poly
        >>> from sympy.abc import x, y
        >>> Poly(x**2 + 2*x*y**2 - y, x, y).as_dict()
        {(0, 1): -1, (1, 2): 2, (2, 0): 1}
        """
        return f.rep.to_sympy_dict()

    def as_basic(f, *gens):
        """
        Convert a polynomial instance to a SymPy expression.

        **Example**

        >>> from sympy import Poly
        >>> from sympy.abc import x, y
        >>> Poly(x**2 + 2*x*y**2 - y, x, y).as_basic()
        -y + x**2 + 2*x*y**2
        """
        return basic_from_dict(f.rep.to_sympy_dict(), *(gens or f.gens))

    def lift(f):
        """
        Convert algebraic coefficients to rationals.

        **Example**

        >>> from sympy import Poly, I
        >>> from sympy.abc import x
        >>> Poly(x**2 + I*x + 1, x, extension=[I]).lift()
        Poly(x**4 + 3*x**2 + 1, x, domain='QQ')
        """
        try:
            result = f.rep.lift()
        except AttributeError: # pragma: no cover
            raise OperationNotSupported(f, 'lift')

        return f.per(result)

    def deflate(f):
        """
        Reduce degree of `f` by mapping `x_i**m` to `y_i`.

        **Example**

        >>> from sympy import Poly
        >>> from sympy.abc import x, y
        >>> Poly(x**6*y**2 + x**3 + 1, x, y).deflate()
        ((3, 2), Poly(x**2*y + x + 1, x, y, domain='ZZ'))
        """
        try:
            J, result = f.rep.deflate()
        except AttributeError: # pragma: no cover
            raise OperationNotSupported(f, 'deflate')

        return J, f.per(result)

    def terms_gcd(f):
        """
        Remove GCD of terms from the polynomial `f`.

        **Example**

        >>> from sympy import Poly
        >>> from sympy.abc import x, y
        >>> Poly(x**6*y**2 + x**3*y, x, y).terms_gcd()
        ((3, 1), Poly(x**3*y + 1, x, y, domain='ZZ'))
        """
        try:
            J, result = f.rep.terms_gcd()
        except AttributeError: # pragma: no cover
            raise OperationNotSupported(f, 'terms_gcd')

        return J, f.per(result)

    def abs(f):
        """
        Make all coefficients in `f` positive.

        **Example**

        >>> from sympy import Poly
        >>> from sympy.abc import x
        >>> Poly(x**2 - 1, x).abs()
        Poly(x**2 + 1, x, domain='ZZ')
        """
        try:
            result = f.rep.abs()
        except AttributeError: # pragma: no cover
            raise OperationNotSupported(f, 'abs')

        return f.per(result)

    def neg(f):
        """
        Negate all cefficients in `f`.

        **Example**

        >>> from sympy import Poly
        >>> from sympy.abc import x
        >>> Poly(x**2 - 1, x).neg()
        Poly(-x**2 + 1, x, domain='ZZ')
        >>> -Poly(x**2 - 1, x)
        Poly(-x**2 + 1, x, domain='ZZ')
        """
        try:
            result = f.rep.neg()
        except AttributeError: # pragma: no cover
            raise OperationNotSupported(f, 'neg')

        return f.per(result)

    def add(f, g):
        """
        Add two polynomials `f` and `g`.

        **Example**

        >>> from sympy import Poly
        >>> from sympy.abc import x
        >>> Poly(x**2 + 1, x).add(Poly(x - 2, x))
        Poly(x**2 + x - 1, x, domain='ZZ')
        >>> Poly(x**2 + 1, x) + Poly(x - 2, x)
        Poly(x**2 + x - 1, x, domain='ZZ')
        """
        _, per, F, G = f.unify(g)

        try:
            result = F.add(G)
        except AttributeError: # pragma: no cover
            raise OperationNotSupported(f, 'add')

        return per(result)

    def sub(f, g):
        """
        Subtract two polynomials `f` and `g`.

        **Example**

        >>> from sympy import Poly
        >>> from sympy.abc import x
        >>> Poly(x**2 + 1, x).sub(Poly(x - 2, x))
        Poly(x**2 - x + 3, x, domain='ZZ')
        >>> Poly(x**2 + 1, x) - Poly(x - 2, x)
        Poly(x**2 - x + 3, x, domain='ZZ')
        """
        _, per, F, G = f.unify(g)

        try:
            result = F.sub(G)
        except AttributeError: # pragma: no cover
            raise OperationNotSupported(f, 'sub')

        return per(result)

    def mul(f, g):
        """
        Multiply two polynomials `f` and `g`.

        **Example**

        >>> from sympy import Poly
        >>> from sympy.abc import x
        >>> Poly(x**2 + 1, x).mul(Poly(x - 2, x))
        Poly(x**3 - 2*x**2 + x - 2, x, domain='ZZ')
        >>> Poly(x**2 + 1, x)*Poly(x - 2, x)
        Poly(x**3 - 2*x**2 + x - 2, x, domain='ZZ')
        """
        _, per, F, G = f.unify(g)

        try:
            result = F.mul(G)
        except AttributeError: # pragma: no cover
            raise OperationNotSupported(f, 'mul')

        return per(result)

    def sqr(f):
        """
        Square a polynomial `f`.

        **Example**

        >>> from sympy import Poly
        >>> from sympy.abc import x
        >>> Poly(x - 2, x).sqr()
        Poly(x**2 - 4*x + 4, x, domain='ZZ')
        >>> Poly(x - 2, x)**2
        Poly(x**2 - 4*x + 4, x, domain='ZZ')
        """
        try:
            result = f.rep.sqr()
        except AttributeError: # pragma: no cover
            raise OperationNotSupported(f, 'sqr')

        return f.per(result)

    def pow(f, n):
        """
        Raise `f` to a non-negative power `n`.

        **Example**

        >>> from sympy import Poly
        >>> from sympy.abc import x
        >>> Poly(x - 2, x).pow(3)
        Poly(x**3 - 6*x**2 + 12*x - 8, x, domain='ZZ')
        >>> Poly(x - 2, x)**3
        Poly(x**3 - 6*x**2 + 12*x - 8, x, domain='ZZ')
        """
        n = int(n)

        try:
            result = f.rep.pow(n)
        except AttributeError: # pragma: no cover
            raise OperationNotSupported(f, 'pow')

        return f.per(result)

    def pdiv(f, g):
        """
        Polynomial pseudo-division of `f` by `g`.

        **Example**

        >>> from sympy import Poly
        >>> from sympy.abc import x
        >>> Poly(x**2 + 1, x).pdiv(Poly(2*x - 4, x))
        (Poly(2*x + 4, x, domain='ZZ'), Poly(20, x, domain='ZZ'))
        """
        _, per, F, G = f.unify(g)

        try:
            q, r = F.pdiv(G)
        except AttributeError: # pragma: no cover
            raise OperationNotSupported(f, 'pdiv')

        return per(q), per(r)

    def prem(f, g):
        """
        Polynomial pseudo-remainder of `f` by `g`.

        **Example**

        >>> from sympy import Poly
        >>> from sympy.abc import x
        >>> Poly(x**2 + 1, x).prem(Poly(2*x - 4, x))
        Poly(20, x, domain='ZZ')
        """
        _, per, F, G = f.unify(g)

        try:
            result = F.prem(G)
        except AttributeError: # pragma: no cover
            raise OperationNotSupported(f, 'prem')

        return per(result)

    def pquo(f, g):
        """
        Polynomial pseudo-quotient of `f` by `g`.

        **Example**

        >>> from sympy import Poly
        >>> from sympy.abc import x
        >>> Poly(x**2 + 1, x).pquo(Poly(2*x - 4, x)) #doctest: +SKIP
        Traceback (most recent call last):
        ...
        ExactQuotientFailed: [2, -4] does not divide [1, 0, 1] in ZZ
        >>> Poly(x**2 - 1, x).pquo(Poly(2*x - 2, x))
        Poly(2*x + 2, x, domain='ZZ')
        """
        _, per, F, G = f.unify(g)

        try:
            result = F.pquo(G)
        except AttributeError: # pragma: no cover
            raise OperationNotSupported(f, 'pquo')

        return per(result)

    def pexquo(f, g):
        """
        Polynomial exact pseudo-quotient of `f` by `g`.

        **Example**

        >>> from sympy import Poly
        >>> from sympy.abc import x
        >>> Poly(x**2 + 1, x).pexquo(Poly(2*x - 4, x)) #doctest: +SKIP
        Poly(2*x + 4, x, domain='ZZ')
        >>> Poly(x**2 - 1, x).pexquo(Poly(2*x - 2, x))
        Poly(2*x + 2, x, domain='ZZ')
        """
        _, per, F, G = f.unify(g)

        try:
            result = F.pexquo(G)
        except AttributeError: # pragma: no cover
            raise OperationNotSupported(f, 'pexquo')

        return per(result)

    def div(f, g):
        """
        Polynomial division with remainder of `f` by `g`.

        **Example**

        >>> from sympy import Poly, QQ, ZZ
        >>> from sympy.abc import x
        >>> Poly(x**2 + 1, x, domain=ZZ).div(Poly(2*x - 4, x, domain=ZZ))
        (Poly(0, x, domain='ZZ'), Poly(x**2 + 1, x, domain='ZZ'))
        >>> Poly(x**2 + 1, x, domain=QQ).div(Poly(2*x - 4, x, domain=QQ))
        (Poly(1/2*x + 1, x, domain='QQ'), Poly(5, x, domain='QQ'))
        """
        _, per, F, G = f.unify(g)

        try:
            q, r = F.div(G)
        except AttributeError: # pragma: no cover
            raise OperationNotSupported(f, 'div')

        return per(q), per(r)

    def rem(f, g):
        """
        Computes the polynomial remainder of `f` by `g`.

        **Example**

        >>> from sympy import Poly, ZZ, QQ
        >>> from sympy.abc import x
        >>> Poly(x**2 + 1, x, domain=ZZ).rem(Poly(2*x - 4, x, domain=ZZ))
        Poly(x**2 + 1, x, domain='ZZ')
        >>> Poly(x**2 + 1, x, domain=QQ).rem(Poly(2*x - 4, x, domain=QQ))
        Poly(5, x, domain='QQ')
        """
        _, per, F, G = f.unify(g)

        try:
            result = F.rem(G)
        except AttributeError: # pragma: no cover
            raise OperationNotSupported(f, 'rem')

        return per(result)

    def quo(f, g):
        """
        Computes polynomial quotient of `f` by `g`.

        **Example**

        >>> from sympy import Poly
        >>> from sympy.abc import x
        >>> Poly(x**2 + 1, x).quo(Poly(2*x - 4, x)) #doctest: +SKIP
        Traceback (most recent call last):
        ...
        ExactQuotientFailed: [2, -4] does not divide [1, 0, 1] in ZZ
        >>> Poly(x**2 - 1, x).quo(Poly(x - 1, x))
        Poly(x + 1, x, domain='ZZ')
        """
        _, per, F, G = f.unify(g)

        try:
            result = F.quo(G)
        except AttributeError: # pragma: no cover
            raise OperationNotSupported(f, 'quo')

        return per(result)

    def exquo(f, g):
        """
        Computes polynomial exact quotient of `f` by `g`.

        **Example**

        >>> from sympy import Poly
        >>> from sympy.abc import x
        >>> Poly(x**2 + 1, x).exquo(Poly(2*x - 4, x))
        Poly(0, x, domain='ZZ')
        >>> Poly(x**2 - 1, x).exquo(Poly(x - 1, x))
        Poly(x + 1, x, domain='ZZ')
        """
        _, per, F, G = f.unify(g)

        try:
            result = F.exquo(G)
        except AttributeError: # pragma: no cover
            raise OperationNotSupported(f, 'exquo')

        return per(result)

    def _gen_to_level(f, gen):
        """Returns level associated with the given generator. """
        if isinstance(gen, int):
            length = len(f.gens)

            if -length <= gen < length:
                if gen < 0:
                    return length + gen
                else:
                    return gen
            else:
                raise PolynomialError("-%s <= gen < %s expected, got %s" % (length, length, gen))
        else:
            try:
                return list(f.gens).index(sympify(gen))
            except ValueError:
                raise PolynomialError("a valid generator expected, got %s" % gen)

    def degree(f, gen=0):
        """
        Returns degree of `f` in `x_j`.

        **Example**

        >>> from sympy import Poly
        >>> from sympy.abc import x, y
        >>> Poly(x**2 + y*x + 1, x, y).degree()
        2
        >>> Poly(x**2 + y*x + y, x, y).degree(y)
        1
        """
        j = f._gen_to_level(gen)

        try:
            return f.rep.degree(j)
        except AttributeError: # pragma: no cover
            raise OperationNotSupported(f, 'degree')

    def degree_list(f):
        """
        Returns a list of degrees of `f`.

        **Example**

        >>> from sympy import Poly
        >>> from sympy.abc import x, y
        >>> Poly(x**2 + y*x + 1, x, y).degree_list()
        (2, 1)
        """
        try:
            return f.rep.degree_list()
        except AttributeError: # pragma: no cover
            raise OperationNotSupported(f, 'degree_list')

    def total_degree(f):
        """
        Returns the total degree of `f`.

        **Example**

        >>> from sympy import Poly
        >>> from sympy.abc import x, y
        >>> Poly(x**2 + y*x + 1, x, y).total_degree()
        3
        """
        try:
            return f.rep.total_degree()
        except AttributeError: # pragma: no cover
            raise OperationNotSupported(f, 'total_degree')

    def LC(f, order=None):
        """
        Returns the leading coefficent of `f`.

        **Example**

        >>> from sympy import Poly
        >>> from sympy.abc import x
        >>> Poly(4*x**3 + 2*x**2 + 3*x, x).LC()
        4
        """
        if order is not None:
            return f.coeffs(order)[0]

        try:
            result = f.rep.LC()
        except AttributeError: # pragma: no cover
            raise OperationNotSupported(f, 'LC')

        return f.rep.dom.to_sympy(result)

    def TC(f):
        """
        Returns the trailing coefficent of `f`.

        **Example**

        >>> from sympy import Poly
        >>> from sympy.abc import x
        >>> Poly(x**3 + 2*x**2 + 3*x, x).TC()
        0
        """
        try:
            result = f.rep.TC()
        except AttributeError: # pragma: no cover
            raise OperationNotSupported(f, 'TC')

        return f.rep.dom.to_sympy(result)

    def EC(f, order=None):
        """
        Returns the last non-zero coefficent of `f`.

        **Example**

        >>> from sympy import Poly
        >>> from sympy.abc import x
        >>> Poly(x**3 + 2*x**2 + 3*x, x).EC()
        3
        """
        try:
            return f.coeffs(order)[-1]
        except AttributeError: # pragma: no cover
            raise OperationNotSupported(f, 'EC')

    def nth(f, *N):
        """
        Returns the `n`-th coefficient of `f`.

        **Example**

        >>> from sympy import Poly
        >>> from sympy.abc import x, y
        >>> Poly(x**3 + 2*x**2 + 3*x, x).nth(2)
        2
        >>> Poly(x**3 + 2*x*y**2 + y**2, x, y).nth(1, 2)
        2
        """
        try:
            result = f.rep.nth(*map(int, N))
        except AttributeError: # pragma: no cover
            raise OperationNotSupported(f, 'nth')

        return f.rep.dom.to_sympy(result)

    def LM(f, order=None):
        """
        Returns the leading monomial of `f`.

        **Example**

        >>> from sympy import Poly
        >>> from sympy.abc import x, y
        >>> Poly(4*x**2 + 2*x*y**2 + x*y + 3*y, x, y).LM()
        (2, 0)
        """
        return f.monoms(order)[0]

    def EM(f, order=None):
        """
        Returns the last non-zero monomial of `f`.

        **Example**

        >>> from sympy import Poly
        >>> from sympy.abc import x, y
        >>> Poly(4*x**2 + 2*x*y**2 + x*y + 3*y, x, y).EM()
        (0, 1)
        """
        return f.monoms(order)[-1]

    def LT(f, order=None):
        """
        Returns the leading term of `f`.

        **Example**

        >>> from sympy import Poly
        >>> from sympy.abc import x, y
        >>> Poly(4*x**2 + 2*x*y**2 + x*y + 3*y, x, y).LT()
        ((2, 0), 4)
        """
        return f.terms(order)[0]

    def ET(f, order=None):
        """
        Returns the last non-zero term of `f`.

        **Example**

        >>> from sympy import Poly
        >>> from sympy.abc import x, y
        >>> Poly(4*x**2 + 2*x*y**2 + x*y + 3*y, x, y).ET()
        ((0, 1), 3)
        """
        return f.terms(order)[-1]

    def max_norm(f):
        """
        Returns maximum norm of `f`.

        **Example**

        >>> from sympy import Poly
        >>> from sympy.abc import x
        >>> Poly(-x**2 + 2*x - 3, x).max_norm()
        3
        """
        try:
            result = f.rep.max_norm()
        except AttributeError: # pragma: no cover
            raise OperationNotSupported(f, 'max_norm')

        return f.rep.dom.to_sympy(result)

    def l1_norm(f):
        """
        Returns l1 norm of `f`.

        **Example**

        >>> from sympy import Poly
        >>> from sympy.abc import x
        >>> Poly(-x**2 + 2*x - 3, x).l1_norm()
        6
        """
        try:
            result = f.rep.l1_norm()
        except AttributeError: # pragma: no cover
            raise OperationNotSupported(f, 'l1_norm')

        return f.rep.dom.to_sympy(result)

    def clear_denoms(f, convert=False):
        """
        Clear denominators, but keep the ground domain.

        **Example**

        >>> from sympy import Poly, S, QQ
        >>> from sympy.abc import x
        >>> Poly(x/2 + S(1)/3, x, domain=QQ).clear_denoms()
        (6, Poly(3*x + 2, x, domain='QQ'))
        >>> Poly(x/2 + S(1)/3, x, domain=QQ).clear_denoms(convert=True)
        (6, Poly(3*x + 2, x, domain='ZZ'))
        """
        try:
            coeff, result = f.rep.clear_denoms()
        except AttributeError: # pragma: no cover
            raise OperationNotSupported(f, 'clear_denoms')

        dom = f.get_domain()
        if dom.has_assoc_Ring:
            coeff, f = dom.get_ring().to_sympy(coeff), f.per(result)
        else:
            coeff, f = dom.to_sympy(coeff), f.per(result)

        if not convert:
            return coeff, f
        else:
            return coeff, f.to_ring()

    def integrate(f, *specs, **args):
        """
        Computes indefinite integral of `f`.

        **Example**

        >>> from sympy import Poly
        >>> from sympy.abc import x, y
        >>> Poly(x**2 + 2*x + 1, x).integrate()
        Poly(1/3*x**3 + x**2 + x, x, domain='QQ')
        >>> Poly(x*y**2 + x, x, y).integrate((0, 1), (1, 0))
        Poly(1/2*x**2*y**2 + 1/2*x**2, x, y, domain='QQ')
        """
        if args.get('auto', True) and f.rep.dom.has_Ring:
            f = f.to_field()

        try:
            if not specs:
                return f.per(f.rep.integrate(m=1))

            rep = f.rep

            for spec in specs:
                if type(spec) is tuple:
                    gen, m = spec
                else:
                    gen, m = spec, 1

                rep = rep.integrate(int(m), f._gen_to_level(gen))

            return f.per(rep)
        except AttributeError: # pragma: no cover
            raise OperationNotSupported(f, 'integrate')

    def diff(f, *specs):
        """
        Computes partial derivative of `f`.

        **Example**

        >>> from sympy import Poly
        >>> from sympy.abc import x, y
        >>> Poly(x**2 + 2*x + 1, x).diff()
        Poly(2*x + 2, x, domain='ZZ')
        >>> Poly(x*y**2 + x, x, y).diff((0, 0), (1, 1))
        Poly(2*x*y, x, y, domain='ZZ')
        """
        try:
            if not specs:
                return f.per(f.rep.diff(m=1))

            rep = f.rep

            for spec in specs:
                if type(spec) is tuple:
                    gen, m = spec
                else:
                    gen, m = spec, 1

                rep = rep.diff(int(m), f._gen_to_level(gen))

            return f.per(rep)
        except AttributeError: # pragma: no cover
            raise OperationNotSupported(f, 'diff')

    def eval(f, x, a=None):
        """
        Efficiently evaluates `f` at `a` in the given variable.

        **Example**

        >>> from sympy import Poly
        >>> from sympy.abc import x, y
<<<<<<< HEAD
        >>> Poly(x**2 + 2*x + 3, x).eval(2)
        11
        >>> Poly(2*x*y + 3*x + y + 2, x, y).eval(2, gen=x)
=======
        >>> Poly(x**2 + 2*x + 3, x).eval(0)
        3
        >>> Poly(2*x*y + 3*x + y + 2, x, y).eval(0, 2)
>>>>>>> 32e9dc26
        Poly(5*y + 8, y, domain='ZZ')
        """
        if a is None:
            if isinstance(x, dict):
                raise NotImplementedError('dict syntax')
            else:
                j, a = 0, x
        else:
            j = f._gen_to_level(x)

        # XXX: use DomainError is a is not convertible

        try:
            result = f.rep.eval(a, j)
        except AttributeError: # pragma: no cover
            raise OperationNotSupported(f, 'eval')

        return f.per(result, remove=j)

    def half_gcdex(f, g, auto=True):
        """
        Half extended Euclidean algorithm of `f` and `g`.

        Returns `(s, h)` such that `h = gcd(f, g)` and `s*f = h (mod g)`.

        **Example**

        >>> from sympy import Poly
        >>> from sympy.abc import x
        >>> Poly(x**4 - 2*x**3 - 6*x**2 + 12*x + 15, x).half_gcdex(
        ... Poly(x**3 + x**2 - 4*x - 4, x))
        (Poly(-1/5*x + 3/5, x, domain='QQ'), Poly(x + 1, x, domain='QQ'))
        """
        dom, per, F, G = f.unify(g)

        if auto and dom.has_Ring:
            F, G = F.to_field(), G.to_field()

        try:
            s, h = F.half_gcdex(G)
        except AttributeError: # pragma: no cover
            raise OperationNotSupported(f, 'half_gcdex')

        return per(s), per(h)

    def gcdex(f, g, auto=True):
        """
        Extended Euclidean algorithm of `f` and `g`.

        Returns `(s, t, h)` such that `h = gcd(f, g)` and `s*f + t*g = h`.

        **Example**

        >>> from sympy import Poly
        >>> from sympy.abc import x
        >>> Poly(x**4 - 2*x**3 - 6*x**2 + 12*x + 15, x).gcdex(
        ... Poly(x**3 + x**2 - 4*x - 4, x))
        (Poly(-1/5*x + 3/5, x, domain='QQ'),
         Poly(1/5*x**2 - 6/5*x + 2, x, domain='QQ'), Poly(x + 1, x, domain='QQ'))
        """
        dom, per, F, G = f.unify(g)

        if auto and dom.has_Ring:
            F, G = F.to_field(), G.to_field()

        try:
            s, t, h = F.gcdex(G)
        except AttributeError: # pragma: no cover
            raise OperationNotSupported(f, 'gcdex')

        return per(s), per(t), per(h)

    def invert(f, g, auto=True):
        """
        Invert `f` modulo `g`, if possible.

        **Example**

        >>> from sympy import Poly
        >>> from sympy.abc import x
        >>> Poly(x**2 - 1, x).invert(Poly(2*x - 1, x))
        Poly(-4/3, x, domain='QQ')
        >>> Poly(x**2 - 1, x).invert(Poly(x - 1, x))
        Traceback (most recent call last):
        ...
        NotInvertible: zero divisor
        """
        dom, per, F, G = f.unify(g)

        if auto and dom.has_Ring:
            F, G = F.to_field(), G.to_field()

        try:
            result = F.invert(G)
        except AttributeError: # pragma: no cover
            raise OperationNotSupported(f, 'invert')

        return per(result)

    def subresultants(f, g):
        """
        Computes the subresultant PRS sequence of `f` and `g`.

        **Example**

        >>> from sympy import Poly
        >>> from sympy.abc import x
        >>> Poly(x**2 + 1, x).subresultants(Poly(x**2 - 1, x))
        [Poly(x**2 + 1, x, domain='ZZ'), Poly(x**2 - 1, x, domain='ZZ'),
         Poly(-2, x, domain='ZZ')]
        """
        _, per, F, G = f.unify(g)

        try:
            result = F.subresultants(G)
        except AttributeError: # pragma: no cover
            raise OperationNotSupported(f, 'subresultants')

        return map(per, result)

    def resultant(f, g, includePRS=False):
        """
        Computes the resultant of `f` and `g` via PRS.

        **Example**

        >>> from sympy import Poly
        >>> from sympy.abc import x
        >>> Poly(x**2 + 1, x).resultant(Poly(x**2 - 1, x))
        4
        >>> Poly(x**2 + 1, x).resultant(Poly(x**2 - 1, x), includePRS=True)
        (4, [Poly(x**2 + 1, x, domain='ZZ'), Poly(x**2 - 1, x, domain='ZZ'),
             Poly(-2, x, domain='ZZ')])
        """
        _, per, F, G = f.unify(g)

        try:
            if includePRS:
                result, R = F.resultant(G, includePRS)
            else:
                result = F.resultant(G)
        except AttributeError: # pragma: no cover
            raise OperationNotSupported(f, 'resultant')

        if includePRS:
            return (per(result, remove=0), map(per, R))
        return per(result, remove=0)

    def discriminant(f):
        """
        Computes the discriminant of `f`.

        **Example**

        >>> from sympy import Poly
        >>> from sympy.abc import x
        >>> Poly(x**2 + 2*x + 3, x).discriminant()
        -8
        """
        try:
            result = f.rep.discriminant()
        except AttributeError: # pragma: no cover
            raise OperationNotSupported(f, 'discriminant')

        return f.per(result, remove=0)

    def cofactors(f, g):
        """
        Returns the GCD of `f` and `g` and their cofactors.

        Returns `(h, cff, cfg)` such that `a = gcd(f, g)`, `cff = quo(f, h)`,
        and `cfg = quo(g, h)`.

        **Example**

        >>> from sympy import Poly
        >>> from sympy.abc import x
        >>> Poly(x**2 - 1, x).cofactors(Poly(x**2 - 3*x + 2, x))
        (Poly(x - 1, x, domain='ZZ'), Poly(x + 1, x, domain='ZZ'),
         Poly(x - 2, x, domain='ZZ'))
        """
        _, per, F, G = f.unify(g)

        try:
            h, cff, cfg = F.cofactors(G)
        except AttributeError: # pragma: no cover
            raise OperationNotSupported(f, 'cofactors')

        return per(h), per(cff), per(cfg)

    def gcd(f, g):
        """
        Returns the polynomial GCD of `f` and `g`.

        **Example**

        >>> from sympy import Poly
        >>> from sympy.abc import x
        >>> Poly(x**2 - 1, x).gcd(Poly(x**2 - 3*x + 2, x))
        Poly(x - 1, x, domain='ZZ')
        """
        _, per, F, G = f.unify(g)

        try:
            result = F.gcd(G)
        except AttributeError: # pragma: no cover
            raise OperationNotSupported(f, 'gcd')

        return per(result)

    def lcm(f, g):
        """
        Returns polynomial LCM of `f` and `g`.

        **Example**

        >>> from sympy import Poly
        >>> from sympy.abc import x
        >>> Poly(x**2 - 1, x).lcm(Poly(x**2 - 3*x + 2, x))
        Poly(x**3 - 2*x**2 - x + 2, x, domain='ZZ')
        """
        _, per, F, G = f.unify(g)

        try:
            result = F.lcm(G)
        except AttributeError: # pragma: no cover
            raise OperationNotSupported(f, 'lcm')

        return per(result)

    def trunc(f, p):
        """
        Reduce `f` modulo a constant `p`.

        **Example**

        >>> from sympy import Poly
        >>> from sympy.abc import x
        >>> Poly(2*x**3 + 3*x**2 + 5*x + 7, x).trunc(3)
        Poly(-x**3 - x + 1, x, domain='ZZ')
        """
        p = f.rep.dom.convert(p)

        try:
            result = f.rep.trunc(p)
        except AttributeError: # pragma: no cover
            raise OperationNotSupported(f, 'trunc')

        return f.per(result)

    def monic(f, auto=True):
        """
        Divides all coefficients by `LC(f)`.

        **Example**

        >>> from sympy import Poly, ZZ
        >>> from sympy.abc import x
        >>> Poly(3*x**2 + 6*x + 9, x, domain=ZZ).monic()
        Poly(x**2 + 2*x + 3, x, domain='QQ')
        >>> Poly(3*x**2 + 4*x + 2, x, domain=ZZ).monic()
        Poly(x**2 + 4/3*x + 2/3, x, domain='QQ')
        """
        if auto and f.rep.dom.has_Ring:
            f = f.to_field()

        try:
            result = f.rep.monic()
        except AttributeError: # pragma: no cover
            raise OperationNotSupported(f, 'monic')

        return f.per(result)

    def content(f):
        """
        Returns the GCD of polynomial coefficients.

        **Example**

        >>> from sympy import Poly
        >>> from sympy.abc import x
        >>> Poly(6*x**2 + 8*x + 12, x).content()
        2
        """
        try:
            result = f.rep.content()
        except AttributeError: # pragma: no cover
            raise OperationNotSupported(f, 'content')

        return f.rep.dom.to_sympy(result)

    def primitive(f):
        """
        Returns the content and a primitive form of `f`.

        **Example**

        >>> from sympy import Poly
        >>> from sympy.abc import x
        >>> Poly(2*x**2 + 8*x + 12, x).primitive()
        (2, Poly(x**2 + 4*x + 6, x, domain='ZZ'))
        """
        try:
            cont, result = f.rep.primitive()
        except AttributeError: # pragma: no cover
            raise OperationNotSupported(f, 'primitive')

        return f.rep.dom.to_sympy(cont), f.per(result)

    def compose(f, g):
        """
        Computes the functional composition of `f` and `g`.

        **Example**

        >>> from sympy import Poly
        >>> from sympy.abc import x
        >>> Poly(x**2 + x, x).compose(Poly(x - 1, x))
        Poly(x**2 - x, x, domain='ZZ')
        """
        _, per, F, G = f.unify(g)

        try:
            result = F.compose(G)
        except AttributeError: # pragma: no cover
            raise OperationNotSupported(f, 'compose')

        return per(result)

    def decompose(f):
        """
        Computes a functional decomposition of `f`.

        **Example**

        >>> from sympy import Poly
        >>> from sympy.abc import x
        >>> Poly(x**4 + 2*x**3 - x - 1, x, domain='ZZ').decompose()
        [Poly(x**2 - x - 1, x, domain='ZZ'), Poly(x**2 + x, x, domain='ZZ')]
        """
        try:
            result = f.rep.decompose()
        except AttributeError: # pragma: no cover
            raise OperationNotSupported(f, 'decompose')

        return map(f.per, result)

    def sturm(f, auto=True):
        """
        Computes the Sturm sequence of `f`.

        **Example**

        >>> from sympy import Poly
        >>> from sympy.abc import x
        >>> Poly(x**3 - 2*x**2 + x - 3, x).sturm()
        [Poly(x**3 - 2*x**2 + x - 3, x, domain='QQ'),
         Poly(3*x**2 - 4*x + 1, x, domain='QQ'),
         Poly(2/9*x + 25/9, x, domain='QQ'), Poly(-2079/4, x, domain='QQ')]
        """
        if auto and f.rep.dom.has_Ring:
            f = f.to_field()

        try:
            result = f.rep.sturm()
        except AttributeError: # pragma: no cover
            raise OperationNotSupported(f, 'sturm')

        return map(f.per, result)

    def sqf_norm(f):
        """
        Computes square-free norm of `f`.

        Returns `s`, `f`, `r`, such that `g(x) = f(x-sa)` and `r(x) = Norm(g(x))`
        is a square-free polynomtal over K, where `a` is the algebraic extension
        of `K`.

        **Example**

        >>> from sympy import Poly, sqrt
        >>> from sympy.abc import x
        >>> Poly(x**2 + 1, x, extension=[sqrt(3)]).sqf_norm()
        (1, Poly(x**2 - 2*3**(1/2)*x + 4, x, domain='QQ<3**(1/2)>'),
         Poly(x**4 - 4*x**2 + 16, x, domain='QQ'))
        """
        try:
            s, g, r = f.rep.sqf_norm()
        except AttributeError: # pragma: no cover
            raise OperationNotSupported(f, 'sqf_norm')

        return s, f.per(g), f.per(r)

    def sqf_part(f):
        """
        Computes square-free part of `f`.

        **Example**

        >>> from sympy import Poly
        >>> from sympy.abc import x
        >>> Poly(x**3 - 3*x - 2, x).sqf_part()
        Poly(x**2 - x - 2, x, domain='ZZ')
        """
        try:
            result = f.rep.sqf_part()
        except AttributeError: # pragma: no cover
            raise OperationNotSupported(f, 'sqf_part')

        return f.per(result)

    def sqf_list(f, all=False):
        """
        Returns a list of square-free factors of `f`.

        **Example**

        >>> from sympy import Poly
        >>> from sympy.abc import x
        >>> Poly(2*x**5 + 16*x**4 + 50*x**3 + 76*x**2 + 56*x + 16, x).sqf_list()
        (2, [(Poly(x + 1, x, domain='ZZ'), 2),
             (Poly(x + 2, x, domain='ZZ'), 3)])
        >>> Poly(2*x**5 + 16*x**4 + 50*x**3 + 76*x**2 + 56*x + 16,
        ... x).sqf_list(all=True)
        (2, [(Poly(1, x, domain='ZZ'), 1), (Poly(x + 1, x, domain='ZZ'), 2),
             (Poly(x + 2, x, domain='ZZ'), 3)])
        """
        try:
            coeff, factors = f.rep.sqf_list(all)
        except AttributeError: # pragma: no cover
            raise OperationNotSupported(f, 'sqf_list')

        return f.rep.dom.to_sympy(coeff), [ (f.per(g), k) for g, k in factors ]

    def sqf_list_include(f, all=False):
        """
        Returns a list of square-free factors of `f`.

        **Example**

        >>> from sympy import Poly
        >>> from sympy.abc import x
        >>> Poly(2*x**5 + 16*x**4 + 50*x**3 + 76*x**2 + 56*x + 16,
        ... x).sqf_list_include()
        [(Poly(2*x + 2, x, domain='ZZ'), 2),
         (Poly(x + 2, x, domain='ZZ'), 3)]
        >>> Poly(2*x**5 + 16*x**4 + 50*x**3 + 76*x**2 + 56*x + 16,
        ... x).sqf_list_include(all=True)
        [(Poly(2, x, domain='ZZ'), 1), (Poly(x + 1, x, domain='ZZ'), 2),
         (Poly(x + 2, x, domain='ZZ'), 3)]
        """
        try:
            factors = f.rep.sqf_list_include(all)
        except AttributeError: # pragma: no cover
            raise OperationNotSupported(f, 'sqf_list_include')

        return [ (f.per(g), k) for g, k in factors ]

    def factor_list(f):
        """
        Returns a list of irreducible factors of `f`.

        **Example**

        >>> from sympy import Poly
        >>> from sympy.abc import x, y
        >>> Poly(4*x**2*y**2 + 4*x**3*y**2 + 2*x**4 + 2*y**4 + 2*x*y**4 +
        ... 2*x**5, x, y).factor_list()
        (2, [(Poly(x + 1, x, y, domain='ZZ'), 1),
             (Poly(x**2 + y**2, x, y, domain='ZZ'), 2)])
        """
        try:
            coeff, factors = f.rep.factor_list()
        except DomainError:
            return S.One, [(f, 1)]
        except AttributeError: # pragma: no cover
            raise OperationNotSupported(f, 'factor_list')

        return f.rep.dom.to_sympy(coeff), [ (f.per(g), k) for g, k in factors ]

    def factor_list_include(f):
        """
        Returns a list of irreducible factors of `f`.

        **Example**

        >>> from sympy import Poly
        >>> from sympy.abc import x, y
        >>> Poly(4*x**2*y**2 + 4*x**3*y**2 + 2*x**4 + 2*y**4 + 2*x*y**4 +
        ... 2*x**5, x, y).factor_list_include()
        [(Poly(2*x + 2, x, y, domain='ZZ'), 1),
         (Poly(x**2 + y**2, x, y, domain='ZZ'), 2)]
        """
        try:
            factors = f.rep.factor_list_include()
        except DomainError:
            return [(f, 1)]
        except AttributeError: # pragma: no cover
            raise OperationNotSupported(f, 'factor_list_include')

        return [ (f.per(g), k) for g, k in factors ]

    def intervals(f, all=False, eps=None, inf=None, sup=None, fast=False, sqf=False):
        """
        Compute isolating intervals for roots of `f`.

        **Example**

        >>> from sympy import Poly
        >>> from sympy.abc import x
        >>> Poly(x**2 - 3, x).intervals()
        [((-2, -1), 1), ((1, 2), 1)]
        >>> Poly(x**2 - 3, x).intervals(eps=1e-2)
        [((-26/15, -19/11), 1), ((19/11, 26/15), 1)]
        """
        if eps is not None:
            eps = QQ.convert(eps)

        if inf is not None:
            inf = QQ.convert(inf)
        if sup is not None:
            sup = QQ.convert(sup)

        try:
            result = f.rep.intervals(all=all, eps=eps, inf=inf, sup=sup, fast=fast, sqf=sqf)
        except AttributeError: # pragma: no cover
            raise OperationNotSupported(f, 'intervals')

        if sqf:
            def _real((s, t)):
                return (QQ.to_sympy(s), QQ.to_sympy(t))

            if not all:
                return map(_real, result)

            def _complex(((u, v), (s, t))):
                return (QQ.to_sympy(u) + I*QQ.to_sympy(v),
                        QQ.to_sympy(s) + I*QQ.to_sympy(t))

            real_part, complex_part = result

            return map(_real, real_part), map(_complex, complex_part)
        else:
            def _real(((s, t), k)):
                return ((QQ.to_sympy(s), QQ.to_sympy(t)), k)

            if not all:
                return map(_real, result)

            def _complex((((u, v), (s, t)), k)):
                return ((QQ.to_sympy(u) + I*QQ.to_sympy(v),
                         QQ.to_sympy(s) + I*QQ.to_sympy(t)), k)

            real_part, complex_part = result

            return map(_real, real_part), map(_complex, complex_part)

    def refine_root(f, s, t, eps=None, steps=None, fast=False, check_sqf=False):
        """
        Refine an isolating interval of a root to the given precision.

        **Example**

        >>> from sympy import Poly
        >>> from sympy.abc import x
        >>> Poly(x**2 - 3, x).refine_root(1, 2, eps=1e-2)
        (19/11, 26/15)
        """
        if check_sqf and not f.is_sqf:
            raise PolynomialError("only square-free polynomials supported")

        s, t = QQ.convert(s), QQ.convert(t)

        if eps is not None:
            eps = QQ.convert(eps)

        if steps is not None:
            steps = int(steps)
        elif eps is None:
            steps = 1

        try:
            S, T = f.rep.refine_root(s, t, eps=eps, steps=steps, fast=fast)
        except AttributeError: # pragma: no cover
            raise OperationNotSupported(f, 'refine_root')

        return QQ.to_sympy(S), QQ.to_sympy(T)

    def count_roots(f, inf=None, sup=None):
        """
        Return the number of roots of ``f`` in ``[inf, sup]`` interval.

        **Example**

        >>> from sympy import Poly, I
        >>> from sympy.abc import x
        >>> Poly(x**4 - 4, x).count_roots(-3, 3)
        2
        >>> Poly(x**4 - 4, x).count_roots(0, 1 + 3*I)
        1
        """
        inf_real, sup_real = True, True

        if inf is not None:
            inf = sympify(inf)

            if inf is S.NegativeInfinity:
                inf = None
            else:
                re, im = inf.as_real_imag()

                if not im:
                    inf = QQ.convert(inf)
                else:
                    inf, inf_real = map(QQ.convert, (re, im)), False

        if sup is not None:
            sup = sympify(sup)

            if sup is S.Infinity:
                sup = None
            else:
                re, im = sup.as_real_imag()

                if not im:
                    sup = QQ.convert(sup)
                else:
                    sup, sup_real = map(QQ.convert, (re, im)), False

        if inf_real and sup_real:
            try:
                count = f.rep.count_real_roots(inf=inf, sup=sup)
            except AttributeError: # pragma: no cover
                raise OperationNotSupported(f, 'count_real_roots')
        else:
            if inf_real and inf is not None:
                inf = (inf, QQ.zero)

            if sup_real and sup is not None:
                sup = (sup, QQ.zero)

            try:
                count = f.rep.count_complex_roots(inf=inf, sup=sup)
            except AttributeError: # pragma: no cover
                raise OperationNotSupported(f, 'count_complex_roots')

        return Integer(count)

    def real_roots(f, multiple=True):
        """
        Return a list of real roots with multiplicities.

        **Example**

        >>> from sympy import Poly
        >>> from sympy.abc import x
        >>> Poly(2*x**3 - 7*x**2 + 4*x + 4, x).real_roots()
        [-1/2, 2, 2]
        """
        reals = sympy.polys.rootoftools.RootOf(f)

        if multiple:
            return reals
        else:
            return group(reals, multiple=False)

    def nroots(f, maxsteps=50, cleanup=True, error=False):
        """
        Compute numerical approximations of roots of `f`.

        **Example**

        >>> from sympy import Poly
        >>> from sympy.abc import x
        >>> Poly(x**2 - 3).nroots()
        [-1.73205080756888, 1.73205080756888]
        """
        if f.is_multivariate:
            raise PolynomialError("can't compute numerical roots of a multivariate polynomial")

        if f.degree() <= 0:
            return []

        try:
            coeffs = [ complex(c) for c in f.all_coeffs() ]
        except ValueError:
            raise DomainError("numerical domain expected, got %s" % f.rep.dom)

        return sympify(npolyroots(coeffs, maxsteps=maxsteps, cleanup=cleanup, error=error))

    def cancel(f, g, include=False):
        """
        Cancel common factors in a rational function `f/g`.

        **Example**

        >>> from sympy import Poly
        >>> from sympy.abc import x
        >>> Poly(2*x**2 - 2, x).cancel(Poly(x**2 - 2*x + 1, x))
        (1, Poly(2*x + 2, x, domain='ZZ'), Poly(x - 1, x, domain='ZZ'))
        >>> Poly(2*x**2 - 2, x).cancel(Poly(x**2 - 2*x + 1, x), include=True)
        (Poly(2*x + 2, x, domain='ZZ'), Poly(x - 1, x, domain='ZZ'))
        """
        dom, per, F, G = f.unify(g)

        if (F.is_zero or G.is_zero) and not include:
            return S.One, per(F), per(G)

        if dom.has_Field and dom.has_assoc_Ring:
            cF, F = F.clear_denoms()
            cG, G = G.clear_denoms()
            cF = dom.convert(cF, f.rep.dom.get_ring())
            cG = dom.convert(cG, g.rep.dom.get_ring())

            F = F.to_ring()
            G = G.to_ring()

        try:
            _, P, Q = F.cofactors(G)
        except AttributeError: # pragma: no cover
            raise OperationNotSupported(f, 'cofactors')

        if dom.has_Field and dom.has_assoc_Ring:
            P, Q = P.to_field(), Q.to_field()

            cF = dom.to_sympy(cF)
            cG = dom.to_sympy(cG)

            coeff = cG/cF
        else:
            coeff, cF, cG = [S.One]*3

        if include:
            return (per(P)*Poly(cG, *g.gens, **{'domain':dom}),
                per(Q)*Poly(cF, *f.gens, **{'domain':dom}))

        return coeff, per(P), per(Q)

    @property
    def is_zero(f):
        """
        Returns `True` if `f` is a zero polynomial.

        **Example**

        >>> from sympy import Poly
        >>> from sympy.abc import x
        >>> Poly(0, x).is_zero
        True
        >>> Poly(1, x).is_zero
        False
        """
        return f.rep.is_zero

    @property
    def is_one(f):
        """
        Returns `True` if `f` is a unit polynomial.

        **Example**

        >>> from sympy import Poly
        >>> from sympy.abc import x
        >>> Poly(0, x).is_one
        False
        >>> Poly(1, x).is_one
        True
        """
        return f.rep.is_one

    @property
    def is_sqf(f):
        """
        Returns `True` if `f` is a square-free polynomial.

        **Example**

        >>> from sympy import Poly
        >>> from sympy.abc import x
        >>> Poly(x**2 - 2*x + 1, x).is_sqf
        False
        >>> Poly(x**2 - 1, x).is_sqf
        True
        """
        return f.rep.is_sqf

    @property
    def is_monic(f):
        """
        Returns `True` if the leading coefficient of `f` is one.

        **Example**

        >>> from sympy import Poly
        >>> from sympy.abc import x
        >>> Poly(x + 2, x).is_monic
        True
        >>> Poly(2*x + 2, x).is_monic
        False
        """
        return f.rep.is_monic

    @property
    def is_primitive(f):
        """
        Returns `True` if GCD of the coefficients of `f` is one.

        **Example**

        >>> from sympy import Poly
        >>> from sympy.abc import x
        >>> Poly(2*x**2 + 6*x + 12, x).is_primitive
        False
        >>> Poly(x**2 + 3*x + 6, x).is_primitive
        True
        """
        return f.rep.is_primitive

    @property
    def is_ground(f):
        """
        Returns `True` if `f` is an element of the ground domain.

        **Example**

        >>> from sympy import Poly
        >>> from sympy.abc import x, y
        >>> Poly(x, x).is_ground
        False
        >>> Poly(2, x).is_ground
        True
        >>> Poly(y, x).is_ground
        True
        """
        return f.rep.is_ground

    @property
    def is_linear(f):
        """
        Returns `True` if `f` is linear in all its variables.

        **Example**

        >>> from sympy import Poly
        >>> from sympy.abc import x, y
        >>> Poly(x + y + 2, x, y).is_linear
        True
        >>> Poly(x*y + 2, x, y).is_linear
        False
        """
        return f.rep.is_linear

    @property
    def is_monomial(f):
        """
        Returns `True` if `f` is zero or has only one term.

        **Example**

        >>> from sympy import Poly
        >>> from sympy.abc import x
        >>> Poly(3*x**2, x).is_monomial
        True
        >>> Poly(3*x**2 + 1, x).is_monomial
        False
        """
        return f.length() <= 1

    @property
    def is_homogeneous(f):
        """
        Returns `True` if `f` has zero trailing coefficient.

        **Example**

        >>> from sympy import Poly
        >>> from sympy.abc import x, y
        >>> Poly(x*y + x + y, x, y).is_homogeneous
        True
        >>> Poly(x*y + x + y + 1, x, y).is_homogenous
        False
        """
        return f.rep.is_homogeneous

    @property
    def is_irreducible(f):
        """
        Returns `True` if `f` has no factors over its domain.

        **Example**

        >>> from sympy import Poly
        >>> from sympy.abc import x
        >>> Poly(x**2 + x + 1, x, modulus=2).is_irreducible
        True
        >>> Poly(x**2 + 1, x, modulus=2).is_irreducible
        False
        """
        return f.rep.is_irreducible

    @property
    def is_univariate(f):
        """
        Returns `True` if `f` is an univariate polynomial.

        **Example**

        >>> from sympy import Poly
        >>> from sympy.abc import x, y
        >>> Poly(x**2 + x + 1, x).is_univariate
        True
        >>> Poly(x*y**2 + x*y + 1, x, y).is_univariate
        False
        >>> Poly(x*y**2 + x*y + 1, x).is_univariate
        True
        >>> Poly(x**2 + x + 1, x, y).is_univariate
        False
        """
        return len(f.gens) == 1

    @property
    def is_multivariate(f):
        """
        Returns `True` if `f` is a multivariate polynomial.
        **Example**

        >>> from sympy import Poly
        >>> from sympy.abc import x, y
        >>> Poly(x**2 + x + 1, x).is_multivariate
        False
        >>> Poly(x*y**2 + x*y + 1, x, y).is_multivariate
        True
        >>> Poly(x*y**2 + x*y + 1, x).is_multivariate
        False
        >>> Poly(x**2 + x + 1, x, y).is_multivariate
        True
        """
        return len(f.gens) != 1

    def __abs__(f):
        return f.abs()

    def __neg__(f):
        return f.neg()

    @_sympifyit('g', NotImplemented)
    def __add__(f, g):
        if not g.is_Poly:
            try:
                g = Poly(g, *f.gens)
            except PolynomialError:
                return f.as_basic() + g

        return f.add(g)

    @_sympifyit('g', NotImplemented)
    def __radd__(f, g): # pragma: no cover
        if not g.is_Poly:
            try:
                g = Poly(g, *f.gens)
            except PolynomialError:
                return g + f.as_basic()

        return g.add(f)

    @_sympifyit('g', NotImplemented)
    def __sub__(f, g):
        if not g.is_Poly:
            try:
                g = Poly(g, *f.gens)
            except PolynomialError:
                return f.as_basic() - g

        return f.sub(g)

    @_sympifyit('g', NotImplemented)
    def __rsub__(f, g): # pragma: no cover
        if not g.is_Poly:
            try:
                g = Poly(g, *f.gens)
            except PolynomialError:
                return g - f.as_basic()

        return g.sub(f)

    @_sympifyit('g', NotImplemented)
    def __mul__(f, g):
        if not g.is_Poly:
            try:
                g = Poly(g, *f.gens)
            except PolynomialError:
                return f.as_basic()*g

        return f.mul(g)

    @_sympifyit('g', NotImplemented)
    def __rmul__(f, g): # pragma: no cover
        if not g.is_Poly:
            try:
                g = Poly(g, *f.gens)
            except PolynomialError:
                return g*f.as_basic()

        return g.mul(f)

    @_sympifyit('n', NotImplemented)
    def __pow__(f, n):
        if n.is_Integer and n >= 0:
            return f.pow(n)
        else:
            return f.as_basic()**n

    @_sympifyit('g', NotImplemented)
    def __divmod__(f, g):
        if not g.is_Poly:
            g = Poly(g, *f.gens)

        return f.div(g)

    @_sympifyit('g', NotImplemented)
    def __rdivmod__(f, g): # pragma: no cover
        if not g.is_Poly:
            g = Poly(g, *f.gens)

        return g.div(f)

    @_sympifyit('g', NotImplemented)
    def __mod__(f, g):
        if not g.is_Poly:
            g = Poly(g, *f.gens)

        return f.rem(g)

    @_sympifyit('g', NotImplemented)
    def __rmod__(f, g): # pragma: no cover
        if not g.is_Poly:
            g = Poly(g, *f.gens)

        return g.rem(f)

    @_sympifyit('g', NotImplemented)
    def __floordiv__(f, g):
        if not g.is_Poly:
            g = Poly(g, *f.gens)

        return f.exquo(g)

    @_sympifyit('g', NotImplemented)
    def __rfloordiv__(f, g): # pragma: no cover
        if not g.is_Poly:
            g = Poly(g, *f.gens)

        return g.exquo(f)

    @_sympifyit('g', NotImplemented)
    def __eq__(f, g):
        if not g.is_Poly:
            try:
                g = Poly(g, *f.gens, **{'domain': f.get_domain()})
            except (PolynomialError, DomainError, CoercionFailed):
                return False

        if f.gens != g.gens:
            return False

        if f.rep.dom != g.rep.dom:
            try:
                dom = f.rep.dom.unify(g.rep.dom, f.gens)
            except UnificationFailed:
                return False

            f = f.set_domain(dom)
            g = g.set_domain(dom)

        return f.rep == g.rep

    @_sympifyit('g', NotImplemented)
    def __ne__(f, g):
        return not f.__eq__(g)

    def __hash__(self):
        return super(Poly, self).__hash__()

    def __nonzero__(f):
        return not f.is_zero

def NonStrictPoly(f, *gens, **args):
    """
    Create a Poly instance with the `strict` keyword set to False.

    This means that the result might not necessarily be an instance of Poly.

    **Example**

    >>> from sympy.polys.polytools import Poly, NonStrictPoly
    >>> from sympy.abc import x
    >>> Poly(1)
    Traceback (most recent call last):
    ...
    GeneratorsNeeded: can't initialize from 1 without generators
    >>> NonStrictPoly(1)
    1
    """
    args = dict(args)
    args['strict'] = False
    return Poly(f, *gens, **args)

def _polify_basic(f, g, *gens, **args):
    """Cooperatively make polynomials out of `f` and `g`. """
    if gens:
        F = NonStrictPoly(f, *gens, **args)
        G = NonStrictPoly(g, *gens, **args)

        if not F.is_Poly or not G.is_Poly:
            raise CoercionFailed(F, G) # pragma: no cover
        else:
            return F, G
    else:
        F = NonStrictPoly(f, **args)
        G = NonStrictPoly(g, **args)

        if F.is_Poly:
            if G.is_Poly:
                return F, G
            else:
                return F, Poly(g, *F.gens, **args)
        else:
            if G.is_Poly:
                return Poly(f, *G.gens, **args), G
            else:
                raise CoercionFailed(F, G)

def _update_args(args, key, value):
    """Add a new `(key, value)` pair to arguments dict. """
    args = dict(args)

    if not args.has_key(key):
        args[key] = value

    return args

def _filter_args(args, *keys):
    """Filter the given keys from the args dict. """
    if not keys:
        return {}

    keys, result = set(keys), {}

    for key, value in args.items():
        if key in keys:
            result[key] = value

    return result

def _should_return_basic(*polys, **args):
    """Figure out if results should be returned as basic. """
    query = args.get('polys')

    if query is not None:
        return not query
    else:
        return not all(isinstance(poly, Poly) for poly in polys)

def _keep_coeff(coeff, factors):
    """Return ``coeff*factors`` unevaluated if necessary. """
    if coeff == 1:
        return factors
    elif coeff == -1:
        return -factors
    elif not factors.is_Add:
        return coeff*factors
    else:
        return Mul(coeff, factors, evaluate=False)

def degree(f, *gens, **args):
    """
    Returns the degree of `f` in the given generator.

    **Example**

    >>> from sympy import degree
    >>> from sympy.abc import x, y
    >>> degree(x**2 + y*x + 1, x)
    2
    >>> degree(x**2 + y*x + 1, y)
    1
    """
    try:
        F = Poly(f, *_analyze_gens(gens), **args)
    except GeneratorsNeeded:
        raise GeneratorsNeeded("can't compute degree of %s without generators" % f)

    degree = F.degree(args.get('gen', 0))

    return Integer(degree)

def degree_list(f, *gens, **args):
    """
    Returns a list of degrees of `f` in all generators.

    **Example**

    >>> from sympy import degree_list
    >>> from sympy.abc import x, y
    >>> degree_list(x**2 + y*x + 1)
    (2, 1)
    """
    try:
        F = Poly(f, *_analyze_gens(gens), **args)
    except GeneratorsNeeded:
        raise GeneratorsNeeded("can't compute degrees list of %s without generators" % f)

    degrees = F.degree_list()

    return tuple(map(Integer, degrees))

def LC(f, *gens, **args):
    """
    Returns the leading coefficient of `f`.

    **Example**

    >>> from sympy import LC
    >>> from sympy.abc import x
    >>> LC(4*x**3 + 2*x**2 + 3*x)
    4
    """
    order = args.pop('order', None)

    try:
        return Poly(f, *gens, **args).LC(order=order)
    except GeneratorsNeeded:
        raise GeneratorsNeeded("can't compute the leading coefficient of %s without generators" % f)

def LM(f, *gens, **args):
    """
    Returns the leading monomial of `f`.

    **Example**
    >>> from sympy import LM
    >>> from sympy.abc import x, y
    >>> LM(4*x**2 + 2*x*y**2 + x*y + 3*y, x, y)
    x**2
    """
    order = args.pop('order', None)

    try:
        f = Poly(f, *gens, **args)
    except GeneratorsNeeded:
        raise GeneratorsNeeded("can't compute the leading monomial of %s without generators" % f)

    return Monomial(*f.LM(order=order)).as_basic(*f.gens)

def LT(f, *gens, **args):
    """
    Returns the leading term of `f`.

    **Example**

    >>> from sympy import LT
    >>> from sympy.abc import x, y
    >>> LT(4*x**2 + 2*x*y**2 + x*y + 3*y, x, y)
    4*x**2
    """
    order = args.pop('order', None)

    try:
        f = Poly(f, *gens, **args)
    except GeneratorsNeeded:
        raise GeneratorsNeeded("can't compute the leading term of %s without generators" % f)

    monom, coeff = f.LT(order=order)

    return coeff*Monomial(*monom).as_basic(*f.gens)

def pdiv(f, g, *gens, **args):
    """
    Polynomial pseudo-division of `f` and `g`.

    **Example**

    >>> from sympy import pdiv
    >>> from sympy.abc import x
    >>> pdiv(x**2 + 1, 2*x - 4)
    (4 + 2*x, 20)
    """
    gens = _analyze_gens(gens)

    try:
        F, G = _polify_basic(f, g, *gens, **args)
    except CoercionFailed, (f, g):
        raise GeneratorsNeeded("can't compute pseudo division of %s and %s without generators" % (f, g))

    q, r = F.pdiv(G)

    if _should_return_basic(f, g, **args):
        return q.as_basic(), r.as_basic()
    else:
        return q, r

def prem(f, g, *gens, **args):
    """
    Polynomial pseudo-remainder of `f` and `g`.

    **Example**

    >>> from sympy import prem
    >>> from sympy.abc import x
    >>> prem(x**2 + 1, 2*x - 4)
    20
    """
    gens = _analyze_gens(gens)

    try:
        F, G = _polify_basic(f, g, *gens, **args)
    except CoercionFailed, (f, g):
        raise GeneratorsNeeded("can't compute pseudo remainder of %s and %s without generators" % (f, g))

    r = F.prem(G)

    if _should_return_basic(f, g, **args):
        return r.as_basic()
    else:
        return r

def pquo(f, g, *gens, **args):
    """
    Polynomial pseudo-quotient of `f` and `g`.

    **Example**

    >>> from sympy import pquo
    >>> from sympy.abc import x
    >>> pquo(x**2 + 1, 2*x - 4)
    Traceback (most recent call last):
    ...
    ExactQuotientFailed: -4 + 2*x does not divide 1 + x**2 in ZZ
    >>> pquo(x**2 - 1, 2*x - 2)
    2 + 2*x
    """
    gens = _analyze_gens(gens)

    try:
        F, G = _polify_basic(f, g, *gens, **args)
    except CoercionFailed, (f, g):
        raise GeneratorsNeeded("can't compute pseudo quotient of %s and %s without generators" % (f, g))

    try:
        q = F.pquo(G)
    except ExactQuotientFailed:
        raise ExactQuotientFailed("%s does not divide %s in %s" % (g, f, F.get_domain()))

    if _should_return_basic(f, g, **args):
        return q.as_basic()
    else:
        return q

def pexquo(f, g, *gens, **args):
    """
    Polynomial exact pseudo-quotient of `f` and `g`.

    **Example**

    >>> from sympy import pexquo
    >>> from sympy.abc import x
    >>> pexquo(x**2 + 1, 2*x - 4)
    4 + 2*x
    >>> pexquo(x**2 - 1, 2*x - 1)
    1 + 2*x
    """
    gens = _analyze_gens(gens)

    try:
        F, G = _polify_basic(f, g, *gens, **args)
    except CoercionFailed, (f, g):
        raise GeneratorsNeeded("can't compute pseudo quotient of %s and %s without generators" % (f, g))

    q = F.pexquo(G)

    if _should_return_basic(f, g, **args):
        return q.as_basic()
    else:
        return q

def div(f, g, *gens, **args):
    """
    Polynomial division with remainder of `f` and `g`.

    **Example**

    >>> from sympy import div, ZZ, QQ
    >>> from sympy.abc import x
    >>> div(x**2 + 1, 2*x - 4, domain=ZZ)
    (0, 1 + x**2)
    >>> div(x**2 + 1, 2*x - 4, domain=QQ)
    (1 + x/2, 5)
    """
    gens = _analyze_gens(gens)

    try:
        F, G = _polify_basic(f, g, *gens, **args)
    except CoercionFailed, (f, g):
        raise GeneratorsNeeded("can't compute division of %s and %s without generators" % (f, g))

    q, r = F.div(G)

    if _should_return_basic(f, g, **args):
        return q.as_basic(), r.as_basic()
    else:
        return q, r

def rem(f, g, *gens, **args):
    """
    Computes the polynomial remainder of `f` and `g`.

    **Example**

    >>> from sympy import rem, ZZ, QQ
    >>> from sympy.abc import x
    >>> rem(x**2 + 1, 2*x - 4, domain=ZZ)
    1 + x**2
    >>> rem(x**2 + 1, 2*x - 4, domain=QQ)
    5
    """
    gens = _analyze_gens(gens)

    try:
        F, G = _polify_basic(f, g, *gens, **args)
    except CoercionFailed, (f, g):
        raise GeneratorsNeeded("can't compute remainder of %s and %s without generators" % (f, g))

    r = F.rem(G)

    if _should_return_basic(f, g, **args):
        return r.as_basic()
    else:
        return r

def quo(f, g, *gens, **args):
    """
    Computes polynomial quotient of `f` and `g`.

    **Example**

    >>> from sympy import quo
    >>> from sympy.abc import x
    >>> quo(x**2 + 1, 2*x - 4)
    Traceback (most recent call last):
    ...
    ExactQuotientFailed: -4 + 2*x does not divide 1 + x**2 in ZZ
    >>> quo(x**2 - 1, x - 1)
    1 + x
    """
    gens = _analyze_gens(gens)

    try:
        F, G = _polify_basic(f, g, *gens, **args)
    except CoercionFailed, (f, g):
        raise GeneratorsNeeded("can't compute quotient of %s and %s without generators" % (f, g))

    try:
        q = F.quo(G)
    except ExactQuotientFailed:
        raise ExactQuotientFailed("%s does not divide %s in %s" % (g, f, F.get_domain()))

    if _should_return_basic(f, g, **args):
        return q.as_basic()
    else:
        return q

def exquo(f, g, *gens, **args):
    """
    Computes polynomial exact quotient of `f` and `g`.

    **Example**

    >>> from sympy import exquo
    >>> from sympy.abc import x
    >>> exquo(x**2 + 1, 2*x - 4)
    0
    >>> exquo(x**2 - 1, x - 1)
    1 + x
    """
    gens = _analyze_gens(gens)

    try:
        F, G = _polify_basic(f, g, *gens, **args)
    except CoercionFailed, (f, g):
        raise GeneratorsNeeded("can't compute quotient of %s and %s without generators" % (f, g))

    q = F.exquo(G)

    if _should_return_basic(f, g, **args):
        return q.as_basic()
    else:
        return q

def half_gcdex(f, g, *gens, **args):
    """
    Half extended Euclidean algorithm of `f` and `g`.

    Returns `(s, h)` such that `h = gcd(f, g)` and `s*f = h (mod g)`.

    **Example**

    >>> from sympy import half_gcdex
    >>> from sympy.abc import x
    >>> half_gcdex(x**4 - 2*x**3 - 6*x**2 + 12*x + 15, x**3 + x**2 - 4*x - 4)
    (3/5 - x/5, 1 + x)
    """
    gens = _analyze_gens(gens)

    try:
        F, G = _polify_basic(f, g, *gens, **args)
    except CoercionFailed, (f, g):
        try:
            return f.half_gcdex(g)
        except (AttributeError, TypeError): # pragma: no cover
            raise GeneratorsNeeded("can't compute half extended GCD of %s and %s without generators" % (f, g))

    s, h = F.half_gcdex(G, **_filter_args(args, 'auto'))

    if _should_return_basic(f, g, **args):
        return s.as_basic(), h.as_basic()
    else:
        return s, h

def gcdex(f, g, *gens, **args):
    """
    Extended Euclidean algorithm of `f` and `g`.

    Returns `(s, t, h)` such that `h = gcd(f, g)` and `s*f + t*g = h`.

    **Example**

    >>> from sympy import gcdex
    >>> from sympy.abc import x
    >>> gcdex(x**4 - 2*x**3 - 6*x**2 + 12*x + 15, x**3 + x**2 - 4*x - 4)
    (3/5 - x/5, 2 - 6*x/5 + x**2/5, 1 + x)
    """
    gens = _analyze_gens(gens)

    try:
        F, G = _polify_basic(f, g, *gens, **args)
    except CoercionFailed, (f, g):
        try:
            return f.gcdex(g)
        except (AttributeError, TypeError): # pragma: no cover
            raise GeneratorsNeeded("can't compute extended GCD of %s and %s without generators" % (f, g))

    s, t, h = F.gcdex(G, **_filter_args(args, 'auto'))

    if _should_return_basic(f, g, **args):
        return s.as_basic(), t.as_basic(), h.as_basic()
    else:
        return s, t, h

def invert(f, g, *gens, **args):
    """
    Invert `f` modulo `g`, if possible.

    **Example**

    >>> from sympy import invert
    >>> from sympy.abc import x
    >>> invert(x**2 - 1, 2*x - 1)
    -4/3
    >>> invert(x**2 - 1, x - 1)
    Traceback (most recent call last):
    ...
    NotInvertible: zero divisor
    """
    gens = _analyze_gens(gens)

    try:
        F, G = _polify_basic(f, g, *gens, **args)
    except CoercionFailed, (f, g):
        try:
            return f.invert(g)
        except (AttributeError, TypeError): # pragma: no cover
            raise GeneratorsNeeded("can't compute inversion of %s modulo %s without generators" % (f, g))

    h = F.invert(G, **_filter_args(args, 'auto'))

    if _should_return_basic(f, g, **args):
        return h.as_basic()
    else:
        return h

def subresultants(f, g, *gens, **args):
    """
    Computes the subresultant PRS sequence of `f` and `g`.

    **Example**

    >>> from sympy import subresultants
    >>> from sympy.abc import x
    >>> subresultants(x**2 + 1, x**2 - 1)
    [1 + x**2, -1 + x**2, -2]
    """
    gens = _analyze_gens(gens)

    try:
        F, G = _polify_basic(f, g, *gens, **args)
    except CoercionFailed, (f, g):
        raise GeneratorsNeeded("can't compute subresultants of %s and %s without generators" % (f, g))

    result = F.subresultants(G)

    if _should_return_basic(f, g, **args):
        return [ r.as_basic() for r in result ]
    else:
        return result

def resultant(f, g, *gens, **args):
    """
    Computes the resultant of `f` and `g` via PRS.

    **Example**

    >>> from sympy import resultant
    >>> from sympy.abc import x
    >>> resultant(x**2 + 1, x**2 - 1)
    4
    >>> resultant(x**2 + 1, x**2 - 1, includePRS=True)
    (4, [1 + x**2, -1 + x**2, -2])
    """
    gens = _analyze_gens(gens)

    includePRS = args.pop('includePRS', False)
    try:
        F, G = _polify_basic(f, g, *gens, **args)
    except CoercionFailed, (f, g):
        raise GeneratorsNeeded("can't compute resultant of %s and %s without generators" % (f, g))

    if includePRS:
        result, R = F.resultant(G, includePRS)
    else:
        result = F.resultant(G)

    if includePRS:
        if _should_return_basic(f, g, **args):
            return (result.as_basic(), [ r.as_basic() for r in R])
        else:
            return (result, R)
    if _should_return_basic(f, g, **args):
        return result.as_basic()
    else:
        return result

def discriminant(f, *gens, **args):
    """
    Computes the discriminant of `f`.

    **Example**

    >>> from sympy import discriminant
    >>> from sympy.abc import x
    >>> discriminant(x**2 + 2*x + 3)
    -8
    """
    F = NonStrictPoly(f, *_analyze_gens(gens), **args)

    if not F.is_Poly:
        raise GeneratorsNeeded("can't compute discriminant of %s without generators" % f)

    result = F.discriminant()

    if _should_return_basic(f, **args):
        return result.as_basic()
    else:
        return result

def cofactors(f, g, *gens, **args):
    """
    Returns the GCD of `f` and `g` and their cofactors.

    Returns `(h, cff, cfg)` such that `a = gcd(f, g)`, `cff = quo(f, h)`,
    and `cfg = quo(g, h)`.

    **Example**

    >>> from sympy import cofactors
    >>> from sympy.abc import x
    >>> cofactors(x**2 - 1, x**2 - 3*x + 2)
    (-1 + x, 1 + x, -2 + x)
    """
    gens = _analyze_gens(gens)

    try:
        F, G = _polify_basic(f, g, *gens, **args)
    except CoercionFailed, (f, g):
        try:
            return f.cofactors(g)
        except (AttributeError, TypeError): # pragma: no cover
            raise GeneratorsNeeded("can't compute cofactors of %s and %s without generators" % (f, g))

    h, cff, cfg = F.cofactors(G)

    if _should_return_basic(f, g, **args):
        return h.as_basic(), cff.as_basic(), cfg.as_basic()
    else:
        return h, cff, cfg

def gcd(f, g, *gens, **args):
    """
    Returns the polynomial GCD of `f` and `g`.

    **Example**

    >>> from sympy import gcd
    >>> from sympy.abc import x
    >>> gcd(x**2 - 1, x**2 - 3*x + 2)
    -1 + x
    """
    gens = _analyze_gens(gens)

    try:
        F, G = _polify_basic(f, g, *gens, **args)
    except CoercionFailed, (f, g):
        try:
            return f.gcd(g)
        except (AttributeError, TypeError): # pragma: no cover
            raise GeneratorsNeeded("can't compute GCD of %s and %s without generators" % (f, g))

    result = F.gcd(G)

    if _should_return_basic(f, g, **args):
        return result.as_basic()
    else:
        return result

def lcm(f, g, *gens, **args):
    """
    Returns polynomial LCM of `f` and `g`.

    **Example**

    >>> from sympy import lcm
    >>> from sympy.abc import x
    >>> lcm(x**2 - 1, x**2 - 3*x + 2)
    2 - x - 2*x**2 + x**3
    """
    gens = _analyze_gens(gens)

    try:
        F, G = _polify_basic(f, g, *gens, **args)
    except CoercionFailed, (f, g):
        try:
            return f.lcm(g)
        except (AttributeError, TypeError): # pragma: no cover
            raise GeneratorsNeeded("can't compute LCM of %s and %s without generators" % (f, g))

    result = F.lcm(G)

    if _should_return_basic(f, g, **args):
        return result.as_basic()
    else:
        return result

def terms_gcd(f, *gens, **args):
    """
    Remove GCD of terms from the polynomial `f`.

    **Example**

    >>> from sympy import terms_gcd
    >>> from sympy.abc import x, y
    >>> terms_gcd(x**6*y**2 + x**3*y, x, y)
    y*x**3*(1 + y*x**3)
    """
    try:
        f = Poly(f, *_analyze_gens(gens), **args)
    except GeneratorsNeeded:
        return f

    (J, f), dom = f.terms_gcd(), f.get_domain()

    if dom.has_Ring:
        if dom.has_Field:
            denom, f = f.clear_denoms(convert=True)

        coeff, f = f.primitive()

        if dom.has_Field:
            coeff /= denom
    else:
        coeff = 1

    term = Mul(*[ x**j for x, j in zip(f.gens, J) ])

    return _keep_coeff(coeff, term*f.as_basic())

def trunc(f, p, *gens, **args):
    """
    Reduce `f` modulo a constant `p`.

    **Example**

    >>> from sympy import trunc
    >>> from sympy.abc import x
    >>> trunc(2*x**3 + 3*x**2 + 5*x + 7, 3)
    1 - x - x**3
    """
    F = NonStrictPoly(f, *_analyze_gens(gens), **args)

    if not F.is_Poly:
        return F % p

    if _should_return_basic(f, **args):
        return F.trunc(p).as_basic()
    else:
        return F.trunc(p)

def monic(f, *gens, **args):
    """
    Divides all coefficients by `LC(f)`.

    **Example**

    >>> from sympy import monic
    >>> from sympy.abc import x
    >>> monic(3*x**2 + 4*x + 2)
    2/3 + 4*x/3 + x**2
    """
    F = NonStrictPoly(f, *_analyze_gens(gens), **args)

    if not F.is_Poly:
        raise GeneratorsNeeded("can't compute monic polynomial of %s without generators" % f)

    G = F.monic(**_filter_args(args, 'auto'))

    if _should_return_basic(f, **args):
        return G.as_basic()
    else:
        return G

def content(f, *gens, **args):
    """
    Returns the GCD of polynomial coefficients.

    **Example**

    >>> from sympy import content
    >>> from sympy.abc import x
    >>> content(6*x**2 + 8*x + 12)
    2
    """
    F = NonStrictPoly(f, *_analyze_gens(gens), **args)

    if not F.is_Poly:
        raise GeneratorsNeeded("can't compute content of %s without generators" % f)
    else:
        return F.content()

def primitive(f, *gens, **args):
    """
    Returns the content and a primitive form of `f`.

    **Example**

    >>> from sympy import primitive
    >>> from sympy.abc import x
    >>> primitive(6*x**2 + 8*x + 12)
    (2, 6 + 4*x + 3*x**2)
    """
    F = NonStrictPoly(f, *_analyze_gens(gens), **args)

    if not F.is_Poly:
        raise GeneratorsNeeded("can't compute primitive part of %s without generators" % f)

    cont, result = F.primitive()

    if _should_return_basic(f, **args):
        return cont, result.as_basic()
    else:
        return cont, result

def compose(f, g, *gens, **args):
    """
    Efficiently computes the functional composition `f(g)`.

    **Example**

    >>> from sympy import compose
    >>> from sympy.abc import x
    >>> compose(x**2 + x, x - 1)
    -x + x**2
    """
    gens = _analyze_gens(gens)

    try:
        F, G = _polify_basic(f, g, *gens, **args)
    except CoercionFailed, (f, g):
        raise GeneratorsNeeded("can't compute composition of %s and %s without generators" % (f, g))

    result = F.compose(G)

    if _should_return_basic(f, g, **args):
        return result.as_basic()
    else:
        return result

def decompose(f, *gens, **args):
    """
    Computes a functional decomposition of `f`.

    **Example**

    >>> from sympy import decompose
    >>> from sympy.abc import x
    >>> decompose(x**4 + 2*x**3 - x - 1)
    [-1 - x + x**2, x + x**2]
    """
    F = NonStrictPoly(f, *_analyze_gens(gens), **args)

    if not F.is_Poly:
        raise GeneratorsNeeded("can't compute functional decomposition of %s without generators" % f)

    result = F.decompose()

    if _should_return_basic(f, **args):
        return [ r.as_basic() for r in result ]
    else:
        return result

def sturm(f, *gens, **args):
    """
    Computes the Sturm sequence of `f`.

    **Example**

    >>> from sympy import sturm
    >>> from sympy.abc import x
    >>> sturm(x**3 - 2*x**2 + x - 3)
    [-3 + x - 2*x**2 + x**3, 1 - 4*x + 3*x**2, 25/9 + 2*x/9, -2079/4]
    """
    F = NonStrictPoly(f, *_analyze_gens(gens), **args)

    if not F.is_Poly:
        raise GeneratorsNeeded("can't compute Sturm sequence of %s without generators" % f)

    result = F.sturm(**_filter_args(args, 'auto'))

    if _should_return_basic(f, **args):
        return [ r.as_basic() for r in result ]
    else:
        return result

def sqf_norm(f, *gens, **args):
    """
    Computes square-free norm of `f`.

    Returns `s`, `f`, `r`, such that `g(x) = f(x-sa)` and `r(x) = Norm(g(x))`
    is a square-free polynomtal over K, where `a` is the algebraic extension
    of the ground domain `K`.

    **Example**

    >>> from sympy import sqf_norm, sqrt
    >>> from sympy.abc import x
    >>> sqf_norm(x**2 + 1, extension=[sqrt(3)])
    (1, 4 - 2*x*3**(1/2) + x**2, 16 - 4*x**2 + x**4)
    """
    F = NonStrictPoly(f, *_analyze_gens(gens), **args)

    if not F.is_Poly:
        raise GeneratorsNeeded("can't compute square-free norm of %s without generators" % f)

    s, g, r = F.sqf_norm()

    if _should_return_basic(f, **args):
        return Integer(s), g.as_basic(), r.as_basic()
    else:
        return Integer(s), g, r

def sqf_part(f, *gens, **args):
    """
    Computes the square-free part of `f`.

    **Example**

    >>> from sympy import sqf_part
    >>> from sympy.abc import x
    >>> sqf_part(x**3 - 3*x - 2)
    -2 - x + x**2
    """
    F = NonStrictPoly(f, *_analyze_gens(gens), **args)

    if not F.is_Poly:
        raise GeneratorsNeeded("can't compute square-free part of %s without generators" % f)

    result = F.sqf_part()

    if _should_return_basic(f, **args):
        return result.as_basic()
    else:
        return result

def sqf_list(f, *gens, **args):
    """
    Returns a list of square-free factors of `f`.

    **Example**

    >>> from sympy import sqf_list
    >>> from sympy.abc import x
    >>> sqf_list(2*x**5 + 16*x**4 + 50*x**3 + 76*x**2 + 56*x + 16)
    (2, [(1 + x, 2), (2 + x, 3)])
    >>> sqf_list(2*x**5 + 16*x**4 + 50*x**3 + 76*x**2 + 56*x + 16, all=True)
    (2, [(1, 1), (1 + x, 2), (2 + x, 3)])
    """
    all = args.pop('all', False)
    F = NonStrictPoly(f, *_analyze_gens(gens), **args)

    if not F.is_Poly:
        raise GeneratorsNeeded("can't compute square-free decomposition of %s without generators" % f)

    if not args.get('include', False):
        coeff, factors = result = F.sqf_list(all)

        if _should_return_basic(f, **args):
            return coeff, [ (g.as_basic(), k) for g, k in factors ]
        else:
            return coeff, factors
    else:
        factors = F.sqf_list_include()

        if _should_return_basic(f, **args):
            return [ (g.as_basic(), k) for g, k in factors ]
        else:
            return factors

def sqf(f, *gens, **args):
    """
    Returns the square-free decomposition of `f`.

    **Example**

    >>> from sympy import sqf
    >>> from sympy.abc import x
    >>> sqf(2*x**5 + 16*x**4 + 50*x**3 + 76*x**2 + 56*x + 16)
    2*(1 + x)**2*(2 + x)**3
    """
    frac = args.get('frac', False)
    gens = _analyze_gens(gens)

    def _sqf(f):
        """Squaqre-free factor a true polynomial expression. """
        F = NonStrictPoly(f, *gens, **args)

        if not F.is_Poly:
            return (S.One, F)

        (coeff, factors), result = F.sqf_list(), S.One

        for g, k in factors:
            result *= g.as_basic()**k

        return (coeff, result)

    if not frac:
        coeff, factors = _sqf(f)
    else:
        p, q = cancel(f).as_numer_denom()

        coeff_p, factors_p = _sqf(p)
        coeff_q, factors_q = _sqf(q)

        coeff = coeff_p / coeff_q
        factors = factors_p / factors_q

    return _keep_coeff(coeff, factors)

def factor_list(f, *gens, **args):
    """
    Returns a list of irreducible factors of `f`.

    **Example**

    >>> from sympy import factor_list
    >>> from sympy.abc import x, y
    >>> factor_list(4*x**2*y**2 + 4*x**3*y**2 + 2*x**4 + 2*y**4 + 2*x*y**4 +
    ... 2*x**5, x, y)
    (2, [(1 + x, 1), (x**2 + y**2, 2)])
    """
    F = NonStrictPoly(f, *_analyze_gens(gens), **args)

    if not F.is_Poly:
        raise GeneratorsNeeded("can't compute factorization of %s without generators" % f)

    if not args.get('include', False):
        coeff, factors = result = F.factor_list()

        if _should_return_basic(f, **args):
            return coeff, [ (g.as_basic(), k) for g, k in factors ]
        else:
            return coeff, factors
    else:
        factors = F.factor_list_include()

        if _should_return_basic(f, **args):
            return [ (g.as_basic(), k) for g, k in factors ]
        else:
            return factors

@register_context
def factor(f, *gens, **args):
    """
    Returns the factorization into irreducibles of `f`.

    The set the `frac` option to True to have `factor()` factor the denominator
    of an expression.

    By default, the factorization is over the same field as the coefficients.
    To factor over an algebraic extension, use the `extension` keyword argument.

    **Example**

    >>> from sympy import factor, I
    >>> from sympy.abc import x, y
    >>> factor(4*x**2*y**2 + 4*x**3*y**2 + 2*x**4 + 2*y**4 + 2*x*y**4 +
    ... 2*x**5)
    2*(x**2 + y**2)**2*(1 + x)

    >>> factor((x**2 - 1)/(x**2 + 4*x + 4))
    -(1 + x)*(1 - x)/(4 + 4*x + x**2)
    >>> factor((x**2 - 1)/(x**2 + 4*x + 4), frac=True)
    -(1 + x)*(1 - x)/(2 + x)**2

    >>> factor(x**2 + 1, extension=[I])
    (x + I)*(x - I)
    """
    frac = args.get('frac', False)

    def _factor(f):
        """Factor a true polynomial expression. """
        F = NonStrictPoly(f, *gens, **args)

        if not F.is_Poly:
            return (S.One, F)

        (coeff, factors), result = F.factor_list(), S.One

        for g, k in factors:
            result *= g.as_basic()**k

        return (coeff, result)

    if not frac:
        coeff, factors = _factor(f)
    else:
        p, q = cancel(f).as_numer_denom()

        coeff_p, factors_p = _factor(p)
        coeff_q, factors_q = _factor(q)

        coeff = coeff_p / coeff_q
        factors = factors_p / factors_q

    return _keep_coeff(coeff, factors)

def intervals(F, all=False, eps=None, inf=None, sup=None, strict=False, fast=False, sqf=False):
    """
    Compute isolating intervals for roots of `f`.

    **Example**

    >>> from sympy import intervals
    >>> from sympy.abc import x
    >>> intervals(x**2 - 3)
    [((-2, -1), 1), ((1, 2), 1)]
    >>> intervals(x**2 - 3, eps=1e-2)
    [((-26/15, -19/11), 1), ((19/11, 26/15), 1)]
    """
    if not hasattr(F, '__iter__'):
        try:
            F = Poly(F)
        except GeneratorsNeeded:
            return []

        return F.intervals(all=all, eps=eps, inf=inf, sup=sup, fast=fast, sqf=sqf)
    else:
        # XXX: the following should read:
        #
        #   F, gens, dom = parallel_from_basic(F)
        #
        #   if len(gens) > 1:
        #       raise MultivariatePolynomialError("...")
        #
        #   (the same applies to groebner(), reduced() ...)

        G, gens = [], set([])

        for f in F:
            try:
                g = Poly(f, domain=QQ)

                gens |= set(g.gens)

                if len(gens) > 1:
                    raise PolynomialError("multivariate polynomials are not supported")
                else:
                    G.append(g.rep.rep)
            except GeneratorsNeeded:
                G.append([])

        if eps is not None:
            eps = QQ.convert(eps)
        if inf is not None:
            inf = QQ.convert(inf)
        if sup is not None:
            sup = QQ.convert(sup)

        intervals = dup_isolate_real_roots_list(G, QQ,
            eps=eps, inf=inf, sup=sup, strict=strict, fast=fast)

        result = []

        for (s, t), indices in intervals:
            result.append(((QQ.to_sympy(s), QQ.to_sympy(t)), indices))

        return result

def refine_root(f, s, t, eps=None, steps=None, fast=False, check_sqf=False):
    """
    Refine an isolating interval of a root to the given precision.

    **Example**

    >>> from sympy import refine_root
    >>> from sympy.abc import x
    >>> refine_root(x**2 - 3, 1, 2, eps=1e-2)
    (19/11, 26/15)
    """
    try:
        F = Poly(f)
    except GeneratorsNeeded:
        raise PolynomialError("can't refine a root of %s, not a polynomial" % f)

    return F.refine_root(s, t, eps=eps, steps=steps, fast=fast, check_sqf=check_sqf)

def count_roots(f, inf=None, sup=None):
    """
    Return the number of roots of ``f`` in ``[inf, sup]`` interval.

    If one of `inf` or `sup` is complex, it will return the number of roots
    in the complex rectangle with corners at `inf` and `sup`.

    **Example**

    >>> from sympy import count_roots, I
    >>> from sympy.abc import x
    >>> count_roots(x**4 - 4, -3, 3)
    2
    >>> count_roots(x**4 - 4, 0, 1 + 3*I)
    1
    """
    try:
        F = Poly(f, greedy=False)
    except GeneratorsNeeded:
        raise PolynomialError("can't count roots of %s, not a polynomial" % f)

    return F.count_roots(inf=inf, sup=sup)

def real_roots(f, multiple=True):
    """
    Return a list of real roots with multiplicities of ``f``.

    **Example**

    >>> from sympy import real_roots
    >>> from sympy.abc import x
    >>> real_roots(2*x**3 - 7*x**2 + 4*x + 4)
    [-1/2, 2, 2]
    """
    try:
        F = Poly(f, greedy=False)
    except GeneratorsNeeded:
        raise PolynomialError("can't compute real roots of %s, not a polynomial" % f)

    return F.real_roots(multiple=multiple)

def nroots(f, maxsteps=50, cleanup=True, error=False):
    """
    Compute numerical approximations of roots of `f`.

    **Example**

    >>> from sympy import nroots
    >>> from sympy.abc import x
    >>> nroots(x**2 - 3)
    [-1.73205080756888, 1.73205080756888]
    """
    try:
        F = Poly(f, greedy=False)
    except GeneratorsNeeded:
        raise PolynomialError("can't compute numerical roots of %s, not a polynomial" % f)

    return F.nroots(maxsteps=maxsteps, cleanup=cleanup, error=error)

def cancel(f, *gens, **args):
    """
    Cancel common factors in a rational function `f`.

    **Example**

    >>> from sympy import cancel
    >>> from sympy.abc import x
    >>> cancel((2*x**2 - 2)/(x**2 - 2*x + 1))
    -(2 + 2*x)/(1 - x)
    """
    f = sympify(f)

    if type(f) is not tuple:
        if f.is_Number:
            return f
        else:
            p, q = f.as_numer_denom()
    else:
        p, q = f

    gens = _analyze_gens(gens)

    try:
        F, G = _polify_basic(p, q, *gens, **args)
    except CoercionFailed:
        if type(f) is not tuple:
            return f
        else:
            return S.One, p, q

    c, P, Q = F.cancel(G)

    if type(f) is not tuple:
        return c*(P.as_basic()/Q.as_basic())
    else:
        if _should_return_basic(p, q, **args):
            return c, P.as_basic(), Q.as_basic()
        else:
            return c, P, Q

def reduced(f, G, *gens, **args):
    """
    Reduces a polynomial `f` modulo a set of polynomials `G`.

    Given a polynomial `f` and a set of polynomials `G = (g_1, ..., g_n)`,
    computes a set of quotients `q = (q_1, ..., q_n)` and remainder `r`
    such that `f = q_1*f_1 + ... + q_n*f_n + r`, where `r = 0` or `r`
    is a completely reduced polynomial with respect to `G`.

    **Example**

    >>> from sympy import reduced
    >>> from sympy.abc import x, y
    >>> reduced(2*x**4 + y**2 - x**2 + y**3, [x**3 - x, y**3 - y])
    ([2*x, 1], y + x**2 + y**2)
    """
    if 'modulus' in args:
        raise PolynomialError("can't reduce a polynomial over a finite field")

    H = [f] + list(G)

    order = Poly._analyze_order({'order': args.pop('order', 'lex')})
    basic = _should_return_basic(*H, **args)

    gens = _analyze_gens(gens)

    H = [ Poly(h, *gens, **args) for h in H ]
    dom, gens = H[0].get_domain(), H[0].gens

    for h in H[1:]:
        gens = _unify_gens(gens, h.gens)
        dom = dom.unify(h.get_domain(), gens)

    lev = len(gens) - 1

    for i, h in enumerate(H):
        h = Poly(h, *gens, **{'domain': dom})
        H[i] = sdp_from_dict(h.rep.to_dict(), order)

    Q, r = sdp_div(H[0], H[1:], lev, order, dom)

    Q = [ Poly(DMP(dict(q), dom, lev), *gens) for q in Q ]
    r =   Poly(DMP(dict(r), dom, lev), *gens)

    if basic:
        return [ q.as_basic() for q in Q ], r.as_basic()
    else:
        return Q, r

def groebner(F, *gens, **args):
    """
    Computes the reduced Groebner basis for a set of polynomials.

    Use the `order` argument to set the monomial ordering used to compute the
    basis.  Allowed orders are `lex`, `grlex`, and `grevlex`.  If no order is
    specified, it defaults to `lex`.

    For more information on Groebner bases, see the references and the docstring
    of `solve_poly_system()`.

    **Example**

    Example taken from [1].

    >>> from sympy import groebner
    >>> from sympy.abc import x, y
    >>> groebner([x*y - 2*y, 2*y**2 - x**2], order='lex')
    [x**2 - 2*y**2, -2*y + x*y, -2*y + y**3]
    >>> groebner([x*y - 2*y, 2*y**2 - x**2], order='grlex')
    [-2*y + y**3, x**2 - 2*y**2, -2*y + x*y]
    >>> groebner([x*y - 2*y, 2*y**2 - x**2], order='grevlex')
    [-2*x**2 + x**3, y**2 - x**2/2, -2*y + x*y]

    **References**

    [1] B. Buchberger, Groebner Bases: A Short Introduction for
        Systems Theorists,  In: R. Moreno-Diaz,  B. Buchberger,
        J.L. Freire, Proceedings of EUROCAST'01, February, 2001

    [2] D. Cox, J. Little, D. O'Shea, Ideals, Varieties and
        Algorithms, Springer, Second Edition, 1997, pp. 112
    """
    if 'modulus' in args:
        raise PolynomialError("can't compute Groebner basis over a finite field")

    order = Poly._analyze_order({'order': args.pop('order', 'lex')})
    monic = args.pop('monic', True)

    basic = _should_return_basic(*F, **args)

    args = _update_args(args, 'field', True)
    gens = _analyze_gens(gens)

    if not F:
        return []

    F = [ Poly(f, *gens, **args) for f in F ]
    dom, gens = F[0].get_domain(), F[0].gens

    for f in F[1:]:
        gens = _unify_gens(gens, f.gens)
        dom = dom.unify(f.get_domain(), gens)

    lev = len(gens) - 1

    for i, f in enumerate(F):
        f = Poly(f, *gens, **{'domain': dom})
        F[i] = sdp_from_dict(f.rep.to_dict(), order)

    G = sdp_groebner(F, lev, order, dom, monic=monic)

    G = [ Poly(DMP(dict(g), dom, lev), *gens) for g in G ]

    if basic:
        return [ g.as_basic() for g in G ]
    else:
        return G

def symmetrize(f, *gens, **args):
    """
    Rewrite a polynomial in terms of elementary symmetric polynomials.

    A symmetric polynomial is a multivariate polynomial that remains invariant
    under any variable permutation, i.e., if `f = f(x_1, x_2, ..., x_n)`, then
    `f = f(x_{i_1}, x_{i_2}, ..., x_{i_n})`, where `(i_1, i_2, ..., i_n)` is a
    permutation of `(1, 2, ..., n)` (an element of the group `S_n`).

    Returns a list of symmetric polynomials `(f1, f2, ..., fn)` such that
    `f = f1 + f2 + ... + fn`.

    **Example**

    >>> from sympy import symmetrize
    >>> from sympy.abc import x, y
    >>> symmetrize(2*x**4 + y**2 - x**2 + y**3)
    (2*x*y - (x + y)**2 + 4*x**2*y**2 - 8*x*y*(x + y)**2 + 2*(x + y)**4,
     2*y**2 + y**3 - 2*y**4)
    >>> symmetrize(2*x**4 + y**2 - x**2 + y**3, formal=True)
    (2*s2 - s1**2 + 4*s2**2 - 8*s2*s1**2 + 2*s1**4, 2*y**2 + y**3 - 2*y**4,
     {s1: x + y, s2: x*y})
    """
    try:
        f = Poly(f, *_analyze_gens(gens), **args)
    except GeneratorsNeeded:
        if args.get('formal', False):
            return (f, S.Zero, {})
        else:
            return (f, S.Zero)

    from sympy.polys.specialpolys import symmetric_poly

    polys, symbols = [], numbered_symbols('s', start=1)

    gens, dom = f.gens, f.get_domain()

    for i in range(0, len(f.gens)):
        poly = symmetric_poly(i+1, gens, polys=True)
        polys.append((symbols.next(), poly.set_domain(dom)))

    indices = range(0, len(gens) - 1)
    weights = range(len(gens), 0, -1)

    symmetric = []

    if not f.is_homogeneous:
        symmetric.append(f.TC())
        f -= f.TC()

    while f:
        _height, _monom, _coeff = -1, None, None

        for i, (monom, coeff) in enumerate(f.terms()):
            if all(monom[i] >= monom[i+1] for i in indices):
                height = max([ n*m for n, m in zip(weights, monom) ])

                if height > _height:
                    _height, _monom, _coeff = height, monom, coeff

        if _height != -1:
            monom, coeff = _monom, _coeff
        else:
            break

        exponents = []

        for m1, m2 in zip(monom, monom[1:] + (0,)):
            exponents.append(m1 - m2)

        term = [ s**n for (s, _), n in zip(polys, exponents) ]
        poly = [ p**n for (_, p), n in zip(polys, exponents) ]

        symmetric.append(Mul(coeff, *term))

        product = poly[0].mul(coeff)

        for p in poly[1:]:
            product = product.mul(p)

        f -= product

    polys = [ (s, p.as_basic()) for s, p in polys ]

    if args.get('formal', False):
        return (Add(*symmetric), f.as_basic(), dict(polys))
    else:
        return (Add(*symmetric).subs(polys), f.as_basic())

def horner(f, *gens, **args):
    """
    Apply Horner's rule to put a polynomial in Horner form.

    Among other applications, evaluation of a polynomial at a point is optimal
    when it is applied using the Horner scheme ([1]).

    **Example**

    >>> from sympy import horner
    >>> from sympy.abc import x
    >>> horner(2*x**4 + 2*x**3 + x + 1)
    1 + x*(1 + x**2*(2 + 2*x))

    **References**
    [1] - http://en.wikipedia.org/wiki/Horner_scheme
    """
    F = NonStrictPoly(f, *_analyze_gens(gens), **args)

    if not F.is_Poly:
        return F

    form, gen = S.Zero, F.gen

    if F.is_univariate:
        for coeff in F.all_coeffs():
            form = form*gen + coeff
    else:
        F, gens = Poly(F, gen), gens[1:]

        for coeff in F.all_coeffs():
            form = form*gen + horner(coeff, *gens, **args)

    return form

def poly(expr, **args):
    """
    Efficiently transform an expression into a polynomial.

    **Example**

    >>> from sympy import poly
    >>> from sympy.abc import x
    >>> poly((x**2 + x + 1)**3)
    Poly(x**6 + 3*x**5 + 6*x**4 + 7*x**3 + 6*x**2 + 3*x + 1, x, domain='ZZ')
    """
    expr = sympify(expr)

    if expr.is_Poly:
        return expr.reorder(**args)

    terms, poly_terms = [], []

    for term in expr.as_Add():
        factors, poly_factors = [], []

        for factor in term.as_Mul():
            if factor.is_Add:
                poly_factors.append(poly(factor))
            elif factor.is_Pow and factor.base.is_Add and factor.exp.is_Integer:
                poly_factors.append(poly(factor.base).pow(factor.exp))
            else:
                factors.append(factor)

        if not poly_factors:
            terms.append(term)
        else:
            product = poly_factors[0]

            for factor in poly_factors[1:]:
                product = product.mul(factor)

            if factors:
                factor = Mul(*factors)

                if factor.is_Number:
                    product = product.mul(factor)
                else:
                    product = product.mul(Poly(factor, expand=False))

            poly_terms.append(product)

    if not poly_terms:
        result = Poly(expr, expand=False)
    else:
        result = poly_terms[0]

        for term in poly_terms[1:]:
            result = result.add(term)

        if terms:
            term = Add(*terms)

            if term.is_Number:
                result = result.add(term)
            else:
                result = result.add(Poly(term, expand=False))

    return result.reorder(**args)
<|MERGE_RESOLUTION|>--- conflicted
+++ resolved
@@ -773,7 +773,6 @@
 
         return extension
 
-<<<<<<< HEAD
     def exclude(f):
         """
         Remove unnecessary generators from `f`.
@@ -792,7 +791,7 @@
                 newgens.append(f.gens[i])
 
         return f.per(new, gens=newgens)
-=======
+
     def _eval_subs(f, old, new):
         """Internal implementation of :func:`subs`. """
         if old in f.gens:
@@ -805,7 +804,6 @@
                     pass
 
         return f.as_basic().subs(old, new)
->>>>>>> 32e9dc26
 
     def replace(f, x, y=None):
         """
@@ -1739,15 +1737,9 @@
 
         >>> from sympy import Poly
         >>> from sympy.abc import x, y
-<<<<<<< HEAD
-        >>> Poly(x**2 + 2*x + 3, x).eval(2)
-        11
-        >>> Poly(2*x*y + 3*x + y + 2, x, y).eval(2, gen=x)
-=======
         >>> Poly(x**2 + 2*x + 3, x).eval(0)
         3
         >>> Poly(2*x*y + 3*x + y + 2, x, y).eval(0, 2)
->>>>>>> 32e9dc26
         Poly(5*y + 8, y, domain='ZZ')
         """
         if a is None:
