--- conflicted
+++ resolved
@@ -5,18 +5,12 @@
 from sympy.core.symbol import symbols
 from sympy.core import S
 from sympy import sin, cos
-<<<<<<< HEAD
-from sympy.vector.functions import (curl, divergence, gradient, laplacian,
-                                    is_conservative, is_solenoidal,
-                                    scalar_potential,
-=======
 from sympy.vector.vector import Dot
 from sympy.vector.operators import curl, divergence, gradient, Gradient, Divergence, Cross
 from sympy.vector.deloperator import Del
 from sympy.vector.functions import (is_conservative, is_solenoidal,
                                     scalar_potential, directional_derivative,
->>>>>>> ba4c04ea
-                                    scalar_potential_difference)
+                                    laplacian, scalar_potential_difference)
 from sympy.utilities.pytest import raises
 
 C = CoordSys3D('C')
