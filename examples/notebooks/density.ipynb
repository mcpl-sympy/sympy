--- conflicted
+++ resolved
@@ -15,13 +15,8 @@
      ]
     },
     {
-<<<<<<< HEAD
-     "cell_type": "code", 
-     "collapsed": true, 
-=======
      "cell_type": "code",
      "collapsed": true,
->>>>>>> bc35cf9e
      "input": [
       "from sympy import *\n",
       "from sympy.physics.quantum import *\n",
@@ -32,25 +27,6 @@
       "    JxKet, JyKet, JzKet,\n",
       ")\n",
       "from IPython.core.display import display_pretty"
-<<<<<<< HEAD
-     ], 
-     "language": "python", 
-     "outputs": [], 
-     "prompt_number": 59
-    }, 
-    {
-     "cell_type": "code", 
-     "collapsed": true, 
-     "input": [
-      "%load_ext sympyprinting"
-     ], 
-     "language": "python", 
-     "outputs": [], 
-     "prompt_number": 60
-    }, 
-    {
-     "cell_type": "markdown", 
-=======
      ],
      "language": "python",
      "metadata": {},
@@ -71,7 +47,6 @@
     {
      "cell_type": "markdown",
      "metadata": {},
->>>>>>> bc35cf9e
      "source": [
       "Create n density matrix using symbolic states"
      ]
@@ -82,16 +57,6 @@
      "input": [
       "psi = Ket('psi')\n",
       "phi = Ket('phi')"
-<<<<<<< HEAD
-     ], 
-     "language": "python", 
-     "outputs": [], 
-     "prompt_number": 61
-    }, 
-    {
-     "cell_type": "code", 
-     "collapsed": false, 
-=======
      ],
      "language": "python",
      "metadata": {},
@@ -101,7 +66,6 @@
     {
      "cell_type": "code",
      "collapsed": false,
->>>>>>> bc35cf9e
      "input": [
       "d = Density((psi,0.5),(phi,0.5)); d"
      ],
@@ -111,28 +75,16 @@
       {
        "latex": [
         "$$\\rho\\left(\\begin{pmatrix}{\\left|\\psi\\right\\rangle }, & 0.5\\end{pmatrix},\\begin{pmatrix}{\\left|\\phi\\right\\rangle }, & 0.5\\end{pmatrix}\\right)$$"
-<<<<<<< HEAD
-       ], 
-       "output_type": "pyout", 
-       "prompt_number": 62, 
-=======
        ],
        "output_type": "pyout",
        "prompt_number": 62,
->>>>>>> bc35cf9e
        "text": [
         "\u03c1((\u2758\u03c8\u27e9, 0.5),(\u2758\u03c6\u27e9, 0.5))"
        ]
       }
-<<<<<<< HEAD
-     ], 
+     ],
      "prompt_number": 62
-    }, 
-=======
-     ],
-     "prompt_number": 62
-    },
->>>>>>> bc35cf9e
+    },
     {
      "cell_type": "code",
      "collapsed": false,
@@ -148,15 +100,9 @@
         "\u03c1((\u2758\u03c8\u27e9, 0.5),(\u2758\u03c6\u27e9, 0.5))"
        ]
       }
-<<<<<<< HEAD
-     ], 
+     ],
      "prompt_number": 63
-    }, 
-=======
-     ],
-     "prompt_number": 63
-    },
->>>>>>> bc35cf9e
+    },
     {
      "cell_type": "code",
      "collapsed": false,
@@ -169,28 +115,16 @@
       {
        "latex": [
         "$$\\begin{pmatrix}{\\left|\\psi\\right\\rangle }, & {\\left|\\phi\\right\\rangle }\\end{pmatrix}$$"
-<<<<<<< HEAD
-       ], 
-       "output_type": "pyout", 
-       "prompt_number": 64, 
-=======
        ],
        "output_type": "pyout",
        "prompt_number": 64,
->>>>>>> bc35cf9e
        "text": [
         "(\u2758\u03c8\u27e9, \u2758\u03c6\u27e9)"
        ]
       }
-<<<<<<< HEAD
-     ], 
+     ],
      "prompt_number": 64
-    }, 
-=======
-     ],
-     "prompt_number": 64
-    },
->>>>>>> bc35cf9e
+    },
     {
      "cell_type": "code",
      "collapsed": false,
@@ -203,28 +137,16 @@
       {
        "latex": [
         "$$\\begin{pmatrix}0.5, & 0.5\\end{pmatrix}$$"
-<<<<<<< HEAD
-       ], 
-       "output_type": "pyout", 
-       "prompt_number": 65, 
-=======
        ],
        "output_type": "pyout",
        "prompt_number": 65,
->>>>>>> bc35cf9e
        "text": [
         "(0.5, 0.5)"
        ]
       }
-<<<<<<< HEAD
-     ], 
+     ],
      "prompt_number": 65
-    }, 
-=======
-     ],
-     "prompt_number": 65
-    },
->>>>>>> bc35cf9e
+    },
     {
      "cell_type": "code",
      "collapsed": false,
@@ -237,30 +159,17 @@
       {
        "latex": [
         "$$0.5 {\\left|\\phi\\right\\rangle }{\\left\\langle \\phi\\right|} + 0.5 {\\left|\\psi\\right\\rangle }{\\left\\langle \\psi\\right|}$$"
-<<<<<<< HEAD
-       ], 
-       "output_type": "pyout", 
-       "png": "iVBORw0KGgoAAAANSUhEUgAAAKoAAAAXCAYAAACbItQpAAAABHNCSVQICAgIfAhkiAAABZhJREFU\naIHt2m2IHdUZB/DfNoYYk1ijgVRtUFpL0ITUVK00GkwQCrVtaPohEVETo7aQUGxDQRFsaSn0Sw1E\nQdRgu2nVFqHS4JdWgm6rokaE+Ja+qEgt1cZopfXdaNIPz8zu3Lln7s7dO7t3U+4flrtzznPm/8x/\nzstznjMMMMAAbbgZJ/bbiZo4knwdD0fqs4z6/YlSxafxa2zDD/ETnFDjhvfhN1iDhbgKD2BTyW4e\nZtV0cnuibB1W1Wz/Axw/QR6687VXTCfd4WeJssnQvhMfBb+LHXUGRvAgtuJHWfnd2jt06obrsQv/\nwg48gp934WwZRyXK7sOGGm2PES//3xPkmUpMN91hZqJsMrTvxNeCohAXYxHuKpTtxJexsQbZTfit\nEHoFbqjrZQKn4flE+Xv4Z1bfCRvwqx54esUXurCdTrrD5/C3RHnT2o/HV4m9Ytko40XcO07bkZoc\nwzi1ht2VOLOi7iTc2KHtEO6s6U8nnmH1fE1hpAvb6aQ7fAunV9Q1qX0dvmGZ3/mMehSWSc8uL6gf\nmzSFpXi6ou4VzMEnK+q/gt83wDMVmG66w2L8uaKuSe3r8I0ij88WitHwdsLmHcwXQe0HHe61Xix5\nQ2Ij8Ev8sb6/zhZL3au4ALdm3D/GmyXbO8RsuC1xn3W4uiGeyUa/dD8Gm3EuduO2Qt2hwv/D+FDM\nejkmon0vfBjrqJ/Kft9JkORlx2F/op4Q+g1cm10vFUH9CjxX0abow3bMxnfFy3tfLDFXCNG/mJXl\neALXiI3Ix4XypWJ2OtgQz2SjX7pvFR16n1iqd4gOsxh/Kdgdrz00moj2vfBhbOnPR+yhhM3MDnU5\n1oiRkuNZ7FFv97ldxD6b8F+sNhaz/ULMEhsT7XbhG6Wyb2sdrU3wTCb6ofs8zMXLWClWkZyjqAnR\nwVKDpBvtm+Ab7ah/FVNuCnPEKHm9op60mK/grMzJKqwR0/yWQtnn8VTh+jUxWsu4F2sL1wuy35Sf\nvfBMJvql+zbx7i8T+dscp+ClwvV+PJ5o3432TfCNdtSDYgqen7CZK17i4Qonvi92qOW2s8Ty8NmK\ndsSo3C3ELfqUv4CjsUTsjFMYKv0/VGHXK08KM8Uyuzfxd3ZF+R4cW7hHP3R/K7vvSpyMewp1H5ds\nV4gYPoW62jfCV0x2Py3yeUXMwHI8WuEEEcjP0560XSbirH0d2i4p3fuMkv1XRWe6P9H2m/hd4fpA\n9rtA+8juhacKB3FeRd2I+jv2fugO54ukfJ71OF3r7nuG2N3/IdG2G+2b4GtJ+D8ldsGzC2XnZI3L\nR1yLCnZ/wiVi1OSYIwLl3dLBdY6HRNyYY7U4oSE2ETeJXeTLibZrtecZbxOxUpM8k41+6E4MzP8U\nrldpjRe3qE41daN9E3wtmC9OCL5TKLsdj5XszhJTdn7TueK47zMFm++JwH5Ba9O2xPNpYlQtz65v\nEUvI4uwhNlf4eo5Y+lLYqX2WmQhP2dduMNKFbT90J579fZHpYOzodp74GOSCCn+71b4XvlG/i0v/\nm/iaOILbkZXNwddLjQ/g73gyu35bpHuuF7PAITH9X6jzRoBIal+E67KHOFfMIodxqdaYsoirjKVk\nyrhH5BaLJyQT5ZkK9EN3YiP3paz9MyI+vFFkIn6qOe175esLhlXPUmeonkGLOEk62ZxjSOu5+UR5\nhk3NjDoVGNb5WVaLbw7GQ6/ad8s3rHSEOh2wEg/XsNsslu4qHM7us7JHnl7w2vgm0wqr1RtcvWrf\nLd8oprqjHtKeksixVMRXnTBbpDheGMduJy7vgYfOvo6HdRNsN1kY71lOFJ8JdkIT2nfDR8Hvqf4W\n8xqRV0vhI51PYYi4bWcNnnfxD3EkV/4usg4PnX090tDpWWZJH+GW0YT23fDx//UOBhhggAEGGGCA\n+vgfqAPSYqWMIZsAAAAASUVORK5CYII=\n", 
-       "prompt_number": 66, 
-=======
        ],
        "output_type": "pyout",
        "png": "iVBORw0KGgoAAAANSUhEUgAAAKoAAAAXCAYAAACbItQpAAAABHNCSVQICAgIfAhkiAAABZhJREFU\naIHt2m2IHdUZB/DfNoYYk1ijgVRtUFpL0ITUVK00GkwQCrVtaPohEVETo7aQUGxDQRFsaSn0Sw1E\nQdRgu2nVFqHS4JdWgm6rokaE+Ja+qEgt1cZopfXdaNIPz8zu3Lln7s7dO7t3U+4flrtzznPm/8x/\nzstznjMMMMAAbbgZJ/bbiZo4knwdD0fqs4z6/YlSxafxa2zDD/ETnFDjhvfhN1iDhbgKD2BTyW4e\nZtV0cnuibB1W1Wz/Axw/QR6687VXTCfd4WeJssnQvhMfBb+LHXUGRvAgtuJHWfnd2jt06obrsQv/\nwg48gp934WwZRyXK7sOGGm2PES//3xPkmUpMN91hZqJsMrTvxNeCohAXYxHuKpTtxJexsQbZTfit\nEHoFbqjrZQKn4flE+Xv4Z1bfCRvwqx54esUXurCdTrrD5/C3RHnT2o/HV4m9Ytko40XcO07bkZoc\nwzi1ht2VOLOi7iTc2KHtEO6s6U8nnmH1fE1hpAvb6aQ7fAunV9Q1qX0dvmGZ3/mMehSWSc8uL6gf\nmzSFpXi6ou4VzMEnK+q/gt83wDMVmG66w2L8uaKuSe3r8I0ij88WitHwdsLmHcwXQe0HHe61Xix5\nQ2Ij8Ev8sb6/zhZL3au4ALdm3D/GmyXbO8RsuC1xn3W4uiGeyUa/dD8Gm3EuduO2Qt2hwv/D+FDM\nejkmon0vfBjrqJ/Kft9JkORlx2F/op4Q+g1cm10vFUH9CjxX0abow3bMxnfFy3tfLDFXCNG/mJXl\neALXiI3Ix4XypWJ2OtgQz2SjX7pvFR16n1iqd4gOsxh/Kdgdrz00moj2vfBhbOnPR+yhhM3MDnU5\n1oiRkuNZ7FFv97ldxD6b8F+sNhaz/ULMEhsT7XbhG6Wyb2sdrU3wTCb6ofs8zMXLWClWkZyjqAnR\nwVKDpBvtm+Ab7ah/FVNuCnPEKHm9op60mK/grMzJKqwR0/yWQtnn8VTh+jUxWsu4F2sL1wuy35Sf\nvfBMJvql+zbx7i8T+dscp+ClwvV+PJ5o3432TfCNdtSDYgqen7CZK17i4Qonvi92qOW2s8Ty8NmK\ndsSo3C3ELfqUv4CjsUTsjFMYKv0/VGHXK08KM8Uyuzfxd3ZF+R4cW7hHP3R/K7vvSpyMewp1H5ds\nV4gYPoW62jfCV0x2Py3yeUXMwHI8WuEEEcjP0560XSbirH0d2i4p3fuMkv1XRWe6P9H2m/hd4fpA\n9rtA+8juhacKB3FeRd2I+jv2fugO54ukfJ71OF3r7nuG2N3/IdG2G+2b4GtJ+D8ldsGzC2XnZI3L\nR1yLCnZ/wiVi1OSYIwLl3dLBdY6HRNyYY7U4oSE2ETeJXeTLibZrtecZbxOxUpM8k41+6E4MzP8U\nrldpjRe3qE41daN9E3wtmC9OCL5TKLsdj5XszhJTdn7TueK47zMFm++JwH5Ba9O2xPNpYlQtz65v\nEUvI4uwhNlf4eo5Y+lLYqX2WmQhP2dduMNKFbT90J579fZHpYOzodp74GOSCCn+71b4XvlG/i0v/\nm/iaOILbkZXNwddLjQ/g73gyu35bpHuuF7PAITH9X6jzRoBIal+E67KHOFfMIodxqdaYsoirjKVk\nyrhH5BaLJyQT5ZkK9EN3YiP3paz9MyI+vFFkIn6qOe175esLhlXPUmeonkGLOEk62ZxjSOu5+UR5\nhk3NjDoVGNb5WVaLbw7GQ6/ad8s3rHSEOh2wEg/XsNsslu4qHM7us7JHnl7w2vgm0wqr1RtcvWrf\nLd8oprqjHtKeksixVMRXnTBbpDheGMduJy7vgYfOvo6HdRNsN1kY71lOFJ8JdkIT2nfDR8Hvqf4W\n8xqRV0vhI51PYYi4bWcNnnfxD3EkV/4usg4PnX090tDpWWZJH+GW0YT23fDx//UOBhhggAEGGGCA\n+vgfqAPSYqWMIZsAAAAASUVORK5CYII=\n",
        "prompt_number": 66,
->>>>>>> bc35cf9e
        "text": [
         "0.5\u22c5\u2758\u03c6\u27e9\u27e8\u03c6\u2758 + 0.5\u22c5\u2758\u03c8\u27e9\u27e8\u03c8\u2758"
        ]
       }
-<<<<<<< HEAD
-     ], 
+     ],
      "prompt_number": 66
-    }, 
-=======
-     ],
-     "prompt_number": 66
-    },
->>>>>>> bc35cf9e
+    },
     {
      "cell_type": "code",
      "collapsed": false,
@@ -273,43 +182,21 @@
       {
        "latex": [
         "$$\\rho\\left(\\begin{pmatrix}{\\left|\\psi\\right\\rangle }, & 0.5\\end{pmatrix},\\begin{pmatrix}{\\left|\\phi\\right\\rangle }, & 0.5\\end{pmatrix}\\right)$$"
-<<<<<<< HEAD
-       ], 
-       "output_type": "pyout", 
-       "prompt_number": 67, 
-=======
        ],
        "output_type": "pyout",
        "prompt_number": 67,
->>>>>>> bc35cf9e
        "text": [
         "\u03c1((\u2758\u03c8\u27e9, 0.5),(\u2758\u03c6\u27e9, 0.5))"
        ]
       }
-<<<<<<< HEAD
-     ], 
+     ],
      "prompt_number": 67
-    }, 
-=======
-     ],
-     "prompt_number": 67
-    },
->>>>>>> bc35cf9e
+    },
     {
      "cell_type": "code",
      "collapsed": true,
      "input": [
       "A = Operator('A')"
-<<<<<<< HEAD
-     ], 
-     "language": "python", 
-     "outputs": [], 
-     "prompt_number": 68
-    }, 
-    {
-     "cell_type": "code", 
-     "collapsed": false, 
-=======
      ],
      "language": "python",
      "metadata": {},
@@ -319,7 +206,6 @@
     {
      "cell_type": "code",
      "collapsed": false,
->>>>>>> bc35cf9e
      "input": [
       "d.apply_op(A)"
      ],
@@ -329,28 +215,16 @@
       {
        "latex": [
         "$$\\rho\\left(\\begin{pmatrix}A {\\left|\\psi\\right\\rangle }, & 0.5\\end{pmatrix},\\begin{pmatrix}A {\\left|\\phi\\right\\rangle }, & 0.5\\end{pmatrix}\\right)$$"
-<<<<<<< HEAD
-       ], 
-       "output_type": "pyout", 
-       "prompt_number": 69, 
-=======
        ],
        "output_type": "pyout",
        "prompt_number": 69,
->>>>>>> bc35cf9e
        "text": [
         "\u03c1((A\u22c5\u2758\u03c8\u27e9, 0.5),(A\u22c5\u2758\u03c6\u27e9, 0.5))"
        ]
       }
-<<<<<<< HEAD
-     ], 
+     ],
      "prompt_number": 69
-    }, 
-=======
-     ],
-     "prompt_number": 69
-    },
->>>>>>> bc35cf9e
+    },
     {
      "cell_type": "markdown",
      "metadata": {},
@@ -364,16 +238,6 @@
      "input": [
       "up = JzKet(S(1)/2,S(1)/2)\n",
       "down = JzKet(S(1)/2,-S(1)/2)"
-<<<<<<< HEAD
-     ], 
-     "language": "python", 
-     "outputs": [], 
-     "prompt_number": 70
-    }, 
-    {
-     "cell_type": "code", 
-     "collapsed": false, 
-=======
      ],
      "language": "python",
      "metadata": {},
@@ -383,7 +247,6 @@
     {
      "cell_type": "code",
      "collapsed": false,
->>>>>>> bc35cf9e
      "input": [
       "d2 = Density((up,0.5),(down,0.5)); d2"
      ],
@@ -393,28 +256,16 @@
       {
        "latex": [
         "$$\\rho\\left(\\begin{pmatrix}{\\left|\\frac{1}{2},\\frac{1}{2}\\right\\rangle }, & 0.5\\end{pmatrix},\\begin{pmatrix}{\\left|\\frac{1}{2},- \\frac{1}{2}\\right\\rangle }, & 0.5\\end{pmatrix}\\right)$$"
-<<<<<<< HEAD
-       ], 
-       "output_type": "pyout", 
-       "prompt_number": 71, 
-=======
        ],
        "output_type": "pyout",
        "prompt_number": 71,
->>>>>>> bc35cf9e
        "text": [
         "\u03c1((\u27581/2,1/2\u27e9, 0.5),(\u27581/2,-1/2\u27e9, 0.5))"
        ]
       }
-<<<<<<< HEAD
-     ], 
+     ],
      "prompt_number": 71
-    }, 
-=======
-     ],
-     "prompt_number": 71
-    },
->>>>>>> bc35cf9e
+    },
     {
      "cell_type": "code",
      "collapsed": false,
@@ -427,15 +278,9 @@
       {
        "latex": [
         "$$\\left[\\begin{smallmatrix}0.5 & 0\\\\0 & 0.5\\end{smallmatrix}\\right]$$"
-<<<<<<< HEAD
-       ], 
-       "output_type": "pyout", 
-       "prompt_number": 72, 
-=======
        ],
        "output_type": "pyout",
        "prompt_number": 72,
->>>>>>> bc35cf9e
        "text": [
         "\n",
         "\u23a10.5   0 \u23a4\n",
@@ -443,15 +288,9 @@
         "\u23a3 0   0.5\u23a6"
        ]
       }
-<<<<<<< HEAD
-     ], 
+     ],
      "prompt_number": 72
-    }, 
-=======
-     ],
-     "prompt_number": 72
-    },
->>>>>>> bc35cf9e
+    },
     {
      "cell_type": "code",
      "collapsed": false,
@@ -464,30 +303,18 @@
       {
        "latex": [
         "$$\\rho\\left(\\begin{pmatrix}J_z {\\left|\\frac{1}{2},\\frac{1}{2}\\right\\rangle }, & 0.5\\end{pmatrix},\\begin{pmatrix}J_z {\\left|\\frac{1}{2},- \\frac{1}{2}\\right\\rangle }, & 0.5\\end{pmatrix}\\right)$$"
-<<<<<<< HEAD
-       ], 
-       "output_type": "pyout", 
-       "prompt_number": 73, 
-=======
        ],
        "output_type": "pyout",
        "prompt_number": 73,
->>>>>>> bc35cf9e
        "text": [
         "\n",
         "\u03c1\u239b\u239bJ \u22c5\u27581/2,1/2\u27e9, 0.5\u239e,\u239bJ \u22c5\u27581/2,-1/2\u27e9, 0.5\u239e\u239e\n",
         " \u239d\u239d z               \u23a0 \u239d z                \u23a0\u23a0"
        ]
       }
-<<<<<<< HEAD
-     ], 
+     ],
      "prompt_number": 73
-    }, 
-=======
-     ],
-     "prompt_number": 73
-    },
->>>>>>> bc35cf9e
+    },
     {
      "cell_type": "code",
      "collapsed": false,
@@ -500,15 +327,9 @@
       {
        "latex": [
         "$$\\rho\\left(\\begin{pmatrix}\\frac{1}{2} \\hbar {\\left|\\frac{1}{2},\\frac{1}{2}\\right\\rangle }, & 0.5\\end{pmatrix},\\begin{pmatrix}- \\frac{1}{2} \\hbar {\\left|\\frac{1}{2},- \\frac{1}{2}\\right\\rangle }, & 0.5\\end{pmatrix}\\right)$$"
-<<<<<<< HEAD
-       ], 
-       "output_type": "pyout", 
-       "prompt_number": 74, 
-=======
        ],
        "output_type": "pyout",
        "prompt_number": 74,
->>>>>>> bc35cf9e
        "text": [
         "\n",
         " \u239b\u239b\u210f\u22c5\u27581/2,1/2\u27e9     \u239e \u239b-\u210f\u22c5\u27581/2,-1/2\u27e9     \u239e\u239e\n",
@@ -516,15 +337,9 @@
         " \u239d\u239d     2          \u23a0 \u239d      2           \u23a0\u23a0"
        ]
       }
-<<<<<<< HEAD
-     ], 
+     ],
      "prompt_number": 74
-    }, 
-=======
-     ],
-     "prompt_number": 74
-    },
->>>>>>> bc35cf9e
+    },
     {
      "cell_type": "code",
      "collapsed": false,
@@ -537,32 +352,19 @@
       {
        "latex": [
         "$$0.5 J_y {\\left|\\frac{1}{2},- \\frac{1}{2}\\right\\rangle }{\\left\\langle \\frac{1}{2},- \\frac{1}{2}\\right|} + 0.5 J_y {\\left|\\frac{1}{2},\\frac{1}{2}\\right\\rangle }{\\left\\langle \\frac{1}{2},\\frac{1}{2}\\right|}$$"
-<<<<<<< HEAD
-       ], 
-       "output_type": "pyout", 
-       "png": "iVBORw0KGgoAAAANSUhEUgAAAZ0AAAAlCAYAAACZMTQOAAAABHNCSVQICAgIfAhkiAAACElJREFU\neJztnWeMFkUYgB/OO0VBxFgQ2w9RVCxYYtTYTkXsJRorNkw0miixxBbrHxSJPdFoNIIGhaAQjV1B\nwRbFQmJJ7CWKXWNDxYL+eL8vt/fdfvvNzO7Olnmf5MLdMLP73nzz3O7MzsyCoiiKoihKRkwC9kpR\nfhNgSkaxKEpdSeOZOqbUijHAzBTlrwIOyCgWRakraTxTx5TasRAY7lCuC1gErJBtOIpSS1w8C86x\nrqIDyIjtkQ/cllWBwzKOJS/SxDoTONah3D7As8C/FmVCqVNwb3chUhVHfXtWBcfUkxjGAR9a5F8X\nOA94EZiRS0TZkUWsw3H70GcBmxnmDa1Owb7dhUzZHS3KszI7losn3SmDqio/A7cCK2P+gRdFFrH+\nBCwBtgDeMSyzOrAO8K5h/tDqVMkX359REZ6V3bFczleX4TVblgJ/FB2EIVnFOg042SL/sdg9GA2x\nTpX88P0ZFeFZ2R3L5XyhXnRCZD6wB+a926ORrr+iKObYeBakY+0uOrYXozTHWRkY2vI12PL8SmeW\nA08C+xvk3QIZJvg514gUV1xuFtVRP5h6FqxjrQ1uY+AhYCpwBXA9MubYiceBR4DjgFHA2cg0wJM6\nlOsB7gHmAF8AvwJvNc6tZM90zLr+Ext5lXLh6ieooz6ZTmfPgnUs2gXsQbqGlwN3N9IuQ7p/e5M8\npW8lYDxwYOPn/4CLkfHNJP4Gjmx8/yCyQGoH4Huz8BVLPgKGAWsB37XJ0w30Ahd4iilUtgI+Rf6I\nm5DGT1BHfdLJs6Adi/Z0JgAjgPsjafci45OnGhzrKkSG84FtgGss49gdeBU/jbkLWBvYCNgAmRpY\n1pl8Wcd6L/JZt2N/ZHhgueVxQ65TFyYgQyw2+dP4Ceqoz/MleVYVx3I536DI928DXyGLlaK8j0zp\nOyThOAuQK7cr2wCLgcnApQ7lxwG3IcMPJqwLHNWS9jTm04l9knWsQ5AGv2ub/58DXAR8YHncEOvU\ntt1FmYL0HF42zJ/GT1BHfZ8vybOqOJarJz3IVfe2mAJPIvPPk1gQ+d7lIec5SHd/nENZ0EV6ttwF\nbBuTvibwjOdYqkyadjcF2Mkwb1o/QR0tgjjPQnQsdnHoCKTXszSmwFJgNWRMeFnCgSciC4iWA+sj\n3csnDIPqBf4CXjLMr6RjGvJ5LW5JnwDc5z8cpQNZ+AnqqG/iPAveseZFpzkDpl2jBtni4Zs2x/kR\neI++h5KjgdeR8eY3OsTQHCteBPzeOWQlA14AbopJ3w/z5wOKP9L6CepoEcR5FrxjzW52s+HGPdha\nsfFv0uyYw+l/B/R+4+c7DWLYFhFmgUFeW/7L4Ssv8oi1Xby7En/H+hQihe8488JnneZJWj9BHS3i\nfHGeldExr+dr9nQ+oH3XfBVk2uQPCccZFHOir5CxvGHALwllexv/PpsUqCODOmfJnIuw25F1MvAw\nfmOdCNwSkz4DmE3yHyKtUzuuQ6Y0tzISuRDE9RwuRJ7VNEnrJ6ijRZwvzrMyOlaYJ4uBm2PSFwCf\nJ5S7DPgaeUAWZTbSyMd2OO8jwJ/IqmdXQnxI6coQksfl5yJvMlQ642siAbj7CepoESR5Fppj/T77\n6CyWN4ENWzJ3A9sx8IHzpsjdEcjY8DIG3kWNRRa+NafXrYrM8Z8bybMifV3Qqm3AuAqwXtFBOHAk\n/dd6tDIdu41Bs6SqdeoDVz9BHS2CJM+mo44BcC4y9XJIJG0XpKHuFknbsZE2v/HzqQwcoxyKjD9H\nK32/RrmpkbQTGmnjU8ZexF3UY4iwW3s+b1rmISul29ENvEYxm8FWrU599nRc/QR1tIj2lORZaI61\n7encgeytdGYk7TTgOeD5SNrnyN5LzbnmM4Djgc0jeSYhd1/RWRovIA28ufXDpsh4943Iw7Wq8SLw\nMekW3PlmFDJ2324LHIB/kCEb1/UYaahinfrC1U9QR3s9n7eTZ0E7Ft3S4FfgIOSh7Z3I3c0y4NCW\nMl/S/yr5B3BWo9zayN3TZ8jK6eiitd+QxVJXIC8vWgM4kfh1Akcg+zs9RZ88i5CKymLK5grIYrfB\nyNjqEmTc2+aVsZORjRD3zSCeJLKItcnJmG0yOA24BLs/NKHWqS9c/QR11KQ9+fasCo5V0RMnxiLD\nDpcCVzbSxpC8ZYRt1/0c+lYKdyPrFK62ilI4AtkeJE+yirULGa833TtpIbLo0JQQ6zTNkNEF2O29\nVibq6GgRnpXdsVw8KeNL3JYg+1GdQN94cy/27x5PYmdk00OQru48zN4zE6UH2BN5wJsnWcQKMm13\nYeMYJswCjrE4foh1moaplHNfOhPq6GgRnpXdsTJ44o2t6P/e8NlIA2+H7V3UevSfCTQTeMCiPMgY\nuctGj7ZkESvI1hs2d9bDsVuXEWKdhjYNOErdHC3Cs7I7FpQnByI78IJM8fuWgdNFo6T5pTZB1jCM\ncizvE9dYh+N2FzoT2avLlhDqFCoiU07U2VGfnlXFsdp7sjrypsPjkWGITzrkd/2lhgGPAls6lPVN\nmlhPB85wKDceu3euQDh1ChWRKSfq6qhvz6rgWFCedAE3INM2k3D5pQYjr/sd2fh5jGV5n6SNdSFy\nF2ZLF/AKMovFhJDqFComU07UydEiPCu7Y5l7UsaJBEORAEcgu+seTOcGbUs3MvPmdmTq6Ujkjq2M\npI11DDKN1uSdK60sR17aZDK9MqQ6DZ06OlqUZ2V2LBhPepA57qcgi9JGG5TZHlkkZ8pNDNwVNW6r\n/zKQNtZJyGwVVzYGrjXIF1KdNrFtd3Whjo4W6VlZHQvOkzL2whRF6UMdVRRFURRFURRFURRFURRF\nURRFUZQa8j/bVKmwXxjmUgAAAABJRU5ErkJggg==\n", 
-       "prompt_number": 75, 
-=======
        ],
        "output_type": "pyout",
        "png": "iVBORw0KGgoAAAANSUhEUgAAAZ0AAAAlCAYAAACZMTQOAAAABHNCSVQICAgIfAhkiAAACElJREFU\neJztnWeMFkUYgB/OO0VBxFgQ2w9RVCxYYtTYTkXsJRorNkw0miixxBbrHxSJPdFoNIIGhaAQjV1B\nwRbFQmJJ7CWKXWNDxYL+eL8vt/fdfvvNzO7Olnmf5MLdMLP73nzz3O7MzsyCoiiKoihKRkwC9kpR\nfhNgSkaxKEpdSeOZOqbUijHAzBTlrwIOyCgWRakraTxTx5TasRAY7lCuC1gErJBtOIpSS1w8C86x\nrqIDyIjtkQ/cllWBwzKOJS/SxDoTONah3D7As8C/FmVCqVNwb3chUhVHfXtWBcfUkxjGAR9a5F8X\nOA94EZiRS0TZkUWsw3H70GcBmxnmDa1Owb7dhUzZHS3KszI7losn3SmDqio/A7cCK2P+gRdFFrH+\nBCwBtgDeMSyzOrAO8K5h/tDqVMkX359REZ6V3bFczleX4TVblgJ/FB2EIVnFOg042SL/sdg9GA2x\nTpX88P0ZFeFZ2R3L5XyhXnRCZD6wB+a926ORrr+iKObYeBakY+0uOrYXozTHWRkY2vI12PL8SmeW\nA08C+xvk3QIZJvg514gUV1xuFtVRP5h6FqxjrQ1uY+AhYCpwBXA9MubYiceBR4DjgFHA2cg0wJM6\nlOsB7gHmAF8AvwJvNc6tZM90zLr+Ext5lXLh6ieooz6ZTmfPgnUs2gXsQbqGlwN3N9IuQ7p/e5M8\npW8lYDxwYOPn/4CLkfHNJP4Gjmx8/yCyQGoH4Huz8BVLPgKGAWsB37XJ0w30Ahd4iilUtgI+Rf6I\nm5DGT1BHfdLJs6Adi/Z0JgAjgPsjafci45OnGhzrKkSG84FtgGss49gdeBU/jbkLWBvYCNgAmRpY\n1pl8Wcd6L/JZt2N/ZHhgueVxQ65TFyYgQyw2+dP4Ceqoz/MleVYVx3I536DI928DXyGLlaK8j0zp\nOyThOAuQK7cr2wCLgcnApQ7lxwG3IcMPJqwLHNWS9jTm04l9knWsQ5AGv2ub/58DXAR8YHncEOvU\ntt1FmYL0HF42zJ/GT1BHfZ8vybOqOJarJz3IVfe2mAJPIvPPk1gQ+d7lIec5SHd/nENZ0EV6ttwF\nbBuTvibwjOdYqkyadjcF2Mkwb1o/QR0tgjjPQnQsdnHoCKTXszSmwFJgNWRMeFnCgSciC4iWA+sj\n3csnDIPqBf4CXjLMr6RjGvJ5LW5JnwDc5z8cpQNZ+AnqqG/iPAveseZFpzkDpl2jBtni4Zs2x/kR\neI++h5KjgdeR8eY3OsTQHCteBPzeOWQlA14AbopJ3w/z5wOKP9L6CepoEcR5FrxjzW52s+HGPdha\nsfFv0uyYw+l/B/R+4+c7DWLYFhFmgUFeW/7L4Ssv8oi1Xby7En/H+hQihe8488JnneZJWj9BHS3i\nfHGeldExr+dr9nQ+oH3XfBVk2uQPCccZFHOir5CxvGHALwllexv/PpsUqCODOmfJnIuw25F1MvAw\nfmOdCNwSkz4DmE3yHyKtUzuuQ6Y0tzISuRDE9RwuRJ7VNEnrJ6ijRZwvzrMyOlaYJ4uBm2PSFwCf\nJ5S7DPgaeUAWZTbSyMd2OO8jwJ/IqmdXQnxI6coQksfl5yJvMlQ642siAbj7CepoESR5Fppj/T77\n6CyWN4ENWzJ3A9sx8IHzpsjdEcjY8DIG3kWNRRa+NafXrYrM8Z8bybMifV3Qqm3AuAqwXtFBOHAk\n/dd6tDIdu41Bs6SqdeoDVz9BHS2CJM+mo44BcC4y9XJIJG0XpKHuFknbsZE2v/HzqQwcoxyKjD9H\nK32/RrmpkbQTGmnjU8ZexF3UY4iwW3s+b1rmISul29ENvEYxm8FWrU599nRc/QR1tIj2lORZaI61\n7encgeytdGYk7TTgOeD5SNrnyN5LzbnmM4Djgc0jeSYhd1/RWRovIA28ufXDpsh4943Iw7Wq8SLw\nMekW3PlmFDJ2324LHIB/kCEb1/UYaahinfrC1U9QR3s9n7eTZ0E7Ft3S4FfgIOSh7Z3I3c0y4NCW\nMl/S/yr5B3BWo9zayN3TZ8jK6eiitd+QxVJXIC8vWgM4kfh1Akcg+zs9RZ88i5CKymLK5grIYrfB\nyNjqEmTc2+aVsZORjRD3zSCeJLKItcnJmG0yOA24BLs/NKHWqS9c/QR11KQ9+fasCo5V0RMnxiLD\nDpcCVzbSxpC8ZYRt1/0c+lYKdyPrFK62ilI4AtkeJE+yirULGa833TtpIbLo0JQQ6zTNkNEF2O29\nVibq6GgRnpXdsVw8KeNL3JYg+1GdQN94cy/27x5PYmdk00OQru48zN4zE6UH2BN5wJsnWcQKMm13\nYeMYJswCjrE4foh1moaplHNfOhPq6GgRnpXdsTJ44o2t6P/e8NlIA2+H7V3UevSfCTQTeMCiPMgY\nuctGj7ZkESvI1hs2d9bDsVuXEWKdhjYNOErdHC3Cs7I7FpQnByI78IJM8fuWgdNFo6T5pTZB1jCM\ncizvE9dYh+N2FzoT2avLlhDqFCoiU07U2VGfnlXFsdp7sjrypsPjkWGITzrkd/2lhgGPAls6lPVN\nmlhPB85wKDceu3euQDh1ChWRKSfq6qhvz6rgWFCedAE3INM2k3D5pQYjr/sd2fh5jGV5n6SNdSFy\nF2ZLF/AKMovFhJDqFComU07UydEiPCu7Y5l7UsaJBEORAEcgu+seTOcGbUs3MvPmdmTq6Ujkjq2M\npI11DDKN1uSdK60sR17aZDK9MqQ6DZ06OlqUZ2V2LBhPepA57qcgi9JGG5TZHlkkZ8pNDNwVNW6r\n/zKQNtZJyGwVVzYGrjXIF1KdNrFtd3Whjo4W6VlZHQvOkzL2whRF6UMdVRRFURRFURRFURRFURRF\nURRFUZQa8j/bVKmwXxjmUgAAAABJRU5ErkJggg==\n",
        "prompt_number": 75,
->>>>>>> bc35cf9e
        "text": [
         "\n",
         "0.5\u22c5J \u22c5\u27581/2,-1/2\u27e9\u27e81/2,-1/2\u2758 + 0.5\u22c5J \u22c5\u27581/2,1/2\u27e9\u27e81/2,1/2\u2758\n",
         "     y                             y                   "
        ]
       }
-<<<<<<< HEAD
-     ], 
+     ],
      "prompt_number": 75
-    }, 
-=======
-     ],
-     "prompt_number": 75
-    },
->>>>>>> bc35cf9e
+    },
     {
      "cell_type": "markdown",
      "metadata": {},
@@ -582,17 +384,10 @@
       {
        "latex": [
         "$$\\frac{1}{2} \\log{\\left (2 \\right )}$$"
-<<<<<<< HEAD
-       ], 
-       "output_type": "pyout", 
-       "png": "iVBORw0KGgoAAAANSUhEUgAAAEUAAAAiCAYAAAAJfBTLAAAABHNCSVQICAgIfAhkiAAAA+RJREFU\naIHt2HuIVVUUx/GPw4w5TtmkZTVmNSkRJTlkRVmYGFH0+qOggoygwv8qIaI/sockTERlEVH0/Ksw\nKeglg1lCRlSERJAUNOlYGoWpPaSHPaY/1jncfe/cO9eZ5sytvF+43LP3WfucddZZ+7f2PjT5RxyC\n1kY78W/hACzAZhzbWFfGh5Z9sLkSB6G7YF/+kwxqZsr+SzMoVSi6mszFhZiGt/FawfebiL1J+2Jc\nJKb+BqzBT8PYo/hM2YOfcQvmFXyvI3Bd0l6JhbgPq7BUBObwxOZWEZhRMUFEe7QVaDvuHu3N94EW\nPKaU+YvwcoXNMeIlbUj6ZuOJaherx7V4GhvRKyI+Un4fxZiRcA3W44+sfSk6lFfLrfgQ89GZ9fVj\nG3oK9q8qA4rNlHXKp8HjIrNvrrB7Nus/O+mbgydTo0Yu2+cJEZyIL7AWX1fYtIgsOBNfYjUOxVXY\niXswBW3KBXMZPsCLFdebJYKyKenrF8Vg3BlQnim3iUo0NWvPwrs4I7FpwSvow3Qcj0+zcTOy4zZR\n4Vbtgw8zReBer3JuM9orOwcL+KUMKAXlPPwm3njKAuzCcVl7YXadxYnNA/hFbDtyFgnNq8dTIrtm\nVjm3XrwYlIR2QgG/WizDx/iuov8d8bBXZO08sNsTm+8xSSnD4IcaD5pyCS4TL+SrKuePVL5+GRcG\nRKZMwI94s4bdLiGaORvFVMt5A+9XjDkMW4a590lCs2qtk1qxW1KJx1toB8WDH1zlXKf4ZrMn6XtV\naElv9r9DKZNydohsaRdTK2U6nhElOhfXGaJ0f5u1u0WW/pUPakT1WSfSOV8Q5vQk53M6cL14i9W0\nKud5oUlrk752UYJvUF5tLheZmgdlIZ4b4TOMCQNKQjtbLJgWV9jcJcpomkWfKQnvcEwSAcnXKi14\nCfeK8p3/rhZZkdtNzcYNp4FVaceNWIElRrZXmIv7RWpuEXuNVqH0fXg0c3a5WFNMqRi/En+KKbVb\nBGmNEMxKenBTdrxc7ar4eTJmhaTq5NSLUAsewZ2ZUw/iVJyTOVuPbiF0KX3J2E6ciI8M1YNFYiO5\nWpTSNhyd2S8RwXyhYswMUa1OU77xS9mJ97LjmapXo2GZg0+EYEGXiPZZI73QKOjH6TXOPaT6ImxM\nqLch3CqE79esnW+42opyKGGT8hVuyhRDS/OYMVKBWSrEar7id75H4Q5Mxlv4Rmz/zxfZ22volBt3\nThD7k65xvm8HTsa5mQ+j/ig01nSJjzF5udzvv+1Ow+1KOnIKLmicO8VTT1MOFEK7V2k12SXK5bYC\n/Woo9Zb5k/FwRd+g/3FAmjRp0mSs+Rvvgds8ldAxMgAAAABJRU5ErkJggg==\n", 
-       "prompt_number": 76, 
-=======
        ],
        "output_type": "pyout",
        "png": "iVBORw0KGgoAAAANSUhEUgAAAEUAAAAiCAYAAAAJfBTLAAAABHNCSVQICAgIfAhkiAAAA+RJREFU\naIHt2HuIVVUUx/GPw4w5TtmkZTVmNSkRJTlkRVmYGFH0+qOggoygwv8qIaI/sockTERlEVH0/Ksw\nKeglg1lCRlSERJAUNOlYGoWpPaSHPaY/1jncfe/cO9eZ5sytvF+43LP3WfucddZZ+7f2PjT5RxyC\n1kY78W/hACzAZhzbWFfGh5Z9sLkSB6G7YF/+kwxqZsr+SzMoVSi6mszFhZiGt/FawfebiL1J+2Jc\nJKb+BqzBT8PYo/hM2YOfcQvmFXyvI3Bd0l6JhbgPq7BUBObwxOZWEZhRMUFEe7QVaDvuHu3N94EW\nPKaU+YvwcoXNMeIlbUj6ZuOJaherx7V4GhvRKyI+Un4fxZiRcA3W44+sfSk6lFfLrfgQ89GZ9fVj\nG3oK9q8qA4rNlHXKp8HjIrNvrrB7Nus/O+mbgydTo0Yu2+cJEZyIL7AWX1fYtIgsOBNfYjUOxVXY\niXswBW3KBXMZPsCLFdebJYKyKenrF8Vg3BlQnim3iUo0NWvPwrs4I7FpwSvow3Qcj0+zcTOy4zZR\n4Vbtgw8zReBer3JuM9orOwcL+KUMKAXlPPwm3njKAuzCcVl7YXadxYnNA/hFbDtyFgnNq8dTIrtm\nVjm3XrwYlIR2QgG/WizDx/iuov8d8bBXZO08sNsTm+8xSSnD4IcaD5pyCS4TL+SrKuePVL5+GRcG\nRKZMwI94s4bdLiGaORvFVMt5A+9XjDkMW4a590lCs2qtk1qxW1KJx1toB8WDH1zlXKf4ZrMn6XtV\naElv9r9DKZNydohsaRdTK2U6nhElOhfXGaJ0f5u1u0WW/pUPakT1WSfSOV8Q5vQk53M6cL14i9W0\nKud5oUlrk752UYJvUF5tLheZmgdlIZ4b4TOMCQNKQjtbLJgWV9jcJcpomkWfKQnvcEwSAcnXKi14\nCfeK8p3/rhZZkdtNzcYNp4FVaceNWIElRrZXmIv7RWpuEXuNVqH0fXg0c3a5WFNMqRi/En+KKbVb\nBGmNEMxKenBTdrxc7ar4eTJmhaTq5NSLUAsewZ2ZUw/iVJyTOVuPbiF0KX3J2E6ciI8M1YNFYiO5\nWpTSNhyd2S8RwXyhYswMUa1OU77xS9mJ97LjmapXo2GZg0+EYEGXiPZZI73QKOjH6TXOPaT6ImxM\nqLch3CqE79esnW+42opyKGGT8hVuyhRDS/OYMVKBWSrEar7id75H4Q5Mxlv4Rmz/zxfZ22volBt3\nThD7k65xvm8HTsa5mQ+j/ig01nSJjzF5udzvv+1Ow+1KOnIKLmicO8VTT1MOFEK7V2k12SXK5bYC\n/Woo9Zb5k/FwRd+g/3FAmjRp0mSs+Rvvgds8ldAxMgAAAABJRU5ErkJggg==\n",
        "prompt_number": 76,
->>>>>>> bc35cf9e
        "text": [
         "\n",
         "log(2)\n",
@@ -600,15 +395,9 @@
         "  2   "
        ]
       }
-<<<<<<< HEAD
-     ], 
+     ],
      "prompt_number": 76
-    }, 
-=======
-     ],
-     "prompt_number": 76
-    },
->>>>>>> bc35cf9e
+    },
     {
      "cell_type": "code",
      "collapsed": false,
@@ -621,17 +410,10 @@
       {
        "latex": [
         "$$\\frac{1}{2} \\log{\\left (2 \\right )}$$"
-<<<<<<< HEAD
-       ], 
-       "output_type": "pyout", 
-       "png": "iVBORw0KGgoAAAANSUhEUgAAAEUAAAAiCAYAAAAJfBTLAAAABHNCSVQICAgIfAhkiAAAA+RJREFU\naIHt2HuIVVUUx/GPw4w5TtmkZTVmNSkRJTlkRVmYGFH0+qOggoygwv8qIaI/sockTERlEVH0/Ksw\nKeglg1lCRlSERJAUNOlYGoWpPaSHPaY/1jncfe/cO9eZ5sytvF+43LP3WfucddZZ+7f2PjT5RxyC\n1kY78W/hACzAZhzbWFfGh5Z9sLkSB6G7YF/+kwxqZsr+SzMoVSi6mszFhZiGt/FawfebiL1J+2Jc\nJKb+BqzBT8PYo/hM2YOfcQvmFXyvI3Bd0l6JhbgPq7BUBObwxOZWEZhRMUFEe7QVaDvuHu3N94EW\nPKaU+YvwcoXNMeIlbUj6ZuOJaherx7V4GhvRKyI+Un4fxZiRcA3W44+sfSk6lFfLrfgQ89GZ9fVj\nG3oK9q8qA4rNlHXKp8HjIrNvrrB7Nus/O+mbgydTo0Yu2+cJEZyIL7AWX1fYtIgsOBNfYjUOxVXY\niXswBW3KBXMZPsCLFdebJYKyKenrF8Vg3BlQnim3iUo0NWvPwrs4I7FpwSvow3Qcj0+zcTOy4zZR\n4Vbtgw8zReBer3JuM9orOwcL+KUMKAXlPPwm3njKAuzCcVl7YXadxYnNA/hFbDtyFgnNq8dTIrtm\nVjm3XrwYlIR2QgG/WizDx/iuov8d8bBXZO08sNsTm+8xSSnD4IcaD5pyCS4TL+SrKuePVL5+GRcG\nRKZMwI94s4bdLiGaORvFVMt5A+9XjDkMW4a590lCs2qtk1qxW1KJx1toB8WDH1zlXKf4ZrMn6XtV\naElv9r9DKZNydohsaRdTK2U6nhElOhfXGaJ0f5u1u0WW/pUPakT1WSfSOV8Q5vQk53M6cL14i9W0\nKud5oUlrk752UYJvUF5tLheZmgdlIZ4b4TOMCQNKQjtbLJgWV9jcJcpomkWfKQnvcEwSAcnXKi14\nCfeK8p3/rhZZkdtNzcYNp4FVaceNWIElRrZXmIv7RWpuEXuNVqH0fXg0c3a5WFNMqRi/En+KKbVb\nBGmNEMxKenBTdrxc7ar4eTJmhaTq5NSLUAsewZ2ZUw/iVJyTOVuPbiF0KX3J2E6ciI8M1YNFYiO5\nWpTSNhyd2S8RwXyhYswMUa1OU77xS9mJ97LjmapXo2GZg0+EYEGXiPZZI73QKOjH6TXOPaT6ImxM\nqLch3CqE79esnW+42opyKGGT8hVuyhRDS/OYMVKBWSrEar7id75H4Q5Mxlv4Rmz/zxfZ22volBt3\nThD7k65xvm8HTsa5mQ+j/ig01nSJjzF5udzvv+1Ow+1KOnIKLmicO8VTT1MOFEK7V2k12SXK5bYC\n/Woo9Zb5k/FwRd+g/3FAmjRp0mSs+Rvvgds8ldAxMgAAAABJRU5ErkJggg==\n", 
-       "prompt_number": 77, 
-=======
        ],
        "output_type": "pyout",
        "png": "iVBORw0KGgoAAAANSUhEUgAAAEUAAAAiCAYAAAAJfBTLAAAABHNCSVQICAgIfAhkiAAAA+RJREFU\naIHt2HuIVVUUx/GPw4w5TtmkZTVmNSkRJTlkRVmYGFH0+qOggoygwv8qIaI/sockTERlEVH0/Ksw\nKeglg1lCRlSERJAUNOlYGoWpPaSHPaY/1jncfe/cO9eZ5sytvF+43LP3WfucddZZ+7f2PjT5RxyC\n1kY78W/hACzAZhzbWFfGh5Z9sLkSB6G7YF/+kwxqZsr+SzMoVSi6mszFhZiGt/FawfebiL1J+2Jc\nJKb+BqzBT8PYo/hM2YOfcQvmFXyvI3Bd0l6JhbgPq7BUBObwxOZWEZhRMUFEe7QVaDvuHu3N94EW\nPKaU+YvwcoXNMeIlbUj6ZuOJaherx7V4GhvRKyI+Un4fxZiRcA3W44+sfSk6lFfLrfgQ89GZ9fVj\nG3oK9q8qA4rNlHXKp8HjIrNvrrB7Nus/O+mbgydTo0Yu2+cJEZyIL7AWX1fYtIgsOBNfYjUOxVXY\niXswBW3KBXMZPsCLFdebJYKyKenrF8Vg3BlQnim3iUo0NWvPwrs4I7FpwSvow3Qcj0+zcTOy4zZR\n4Vbtgw8zReBer3JuM9orOwcL+KUMKAXlPPwm3njKAuzCcVl7YXadxYnNA/hFbDtyFgnNq8dTIrtm\nVjm3XrwYlIR2QgG/WizDx/iuov8d8bBXZO08sNsTm+8xSSnD4IcaD5pyCS4TL+SrKuePVL5+GRcG\nRKZMwI94s4bdLiGaORvFVMt5A+9XjDkMW4a590lCs2qtk1qxW1KJx1toB8WDH1zlXKf4ZrMn6XtV\naElv9r9DKZNydohsaRdTK2U6nhElOhfXGaJ0f5u1u0WW/pUPakT1WSfSOV8Q5vQk53M6cL14i9W0\nKud5oUlrk752UYJvUF5tLheZmgdlIZ4b4TOMCQNKQjtbLJgWV9jcJcpomkWfKQnvcEwSAcnXKi14\nCfeK8p3/rhZZkdtNzcYNp4FVaceNWIElRrZXmIv7RWpuEXuNVqH0fXg0c3a5WFNMqRi/En+KKbVb\nBGmNEMxKenBTdrxc7ar4eTJmhaTq5NSLUAsewZ2ZUw/iVJyTOVuPbiF0KX3J2E6ciI8M1YNFYiO5\nWpTSNhyd2S8RwXyhYswMUa1OU77xS9mJ97LjmapXo2GZg0+EYEGXiPZZI73QKOjH6TXOPaT6ImxM\nqLch3CqE79esnW+42opyKGGT8hVuyhRDS/OYMVKBWSrEar7id75H4Q5Mxlv4Rmz/zxfZ22volBt3\nThD7k65xvm8HTsa5mQ+j/ig01nSJjzF5udzvv+1Ow+1KOnIKLmicO8VTT1MOFEK7V2k12SXK5bYC\n/Woo9Zb5k/FwRd+g/3FAmjRp0mSs+Rvvgds8ldAxMgAAAABJRU5ErkJggg==\n",
        "prompt_number": 77,
->>>>>>> bc35cf9e
        "text": [
         "\n",
         "log(2)\n",
@@ -639,15 +421,9 @@
         "  2   "
        ]
       }
-<<<<<<< HEAD
-     ], 
+     ],
      "prompt_number": 77
-    }, 
-=======
-     ],
-     "prompt_number": 77
-    },
->>>>>>> bc35cf9e
+    },
     {
      "cell_type": "code",
      "collapsed": false,
@@ -658,26 +434,15 @@
      "metadata": {},
      "outputs": [
       {
-<<<<<<< HEAD
-       "output_type": "pyout", 
-       "prompt_number": 78, 
-=======
        "output_type": "pyout",
        "prompt_number": 78,
->>>>>>> bc35cf9e
        "text": [
         "(0.69314718056-0j)"
        ]
       }
-<<<<<<< HEAD
-     ], 
+     ],
      "prompt_number": 78
-    }, 
-=======
-     ],
-     "prompt_number": 78
-    },
->>>>>>> bc35cf9e
+    },
     {
      "cell_type": "code",
      "collapsed": false,
@@ -688,26 +453,15 @@
      "metadata": {},
      "outputs": [
       {
-<<<<<<< HEAD
-       "output_type": "pyout", 
-       "prompt_number": 79, 
-=======
        "output_type": "pyout",
        "prompt_number": 79,
->>>>>>> bc35cf9e
        "text": [
         "(0.69314718056-0j)"
        ]
       }
-<<<<<<< HEAD
-     ], 
+     ],
      "prompt_number": 79
-    }, 
-=======
-     ],
-     "prompt_number": 79
-    },
->>>>>>> bc35cf9e
+    },
     {
      "cell_type": "markdown",
      "metadata": {},
@@ -740,32 +494,19 @@
       {
        "latex": [
         "$$0.5 \\left({A A^{\\dagger}}\\right)\\otimes \\left({B B^{\\dagger}}\\right) + 0.5 \\left({C C^{\\dagger}}\\right)\\otimes \\left({D D^{\\dagger}}\\right)$$"
-<<<<<<< HEAD
-       ], 
-       "output_type": "pyout", 
-       "png": "iVBORw0KGgoAAAANSUhEUgAAAUkAAAAaCAYAAAA6565FAAAABHNCSVQICAgIfAhkiAAACTZJREFU\neJztnHuMHVUdxz93i1sW21Ity2tbsCVaRFo1UF6pbW1BNDwkRFAJ0Rof0CogFDSkFZcVC20o4aFE\nUR4tAeVl1NS3KS0qCCrFEnkoyNqGVwElYK0PyvrHdyZ37uw5M2dmzrCz4XySm/bOOb8z537nN2d+\n53fOLAQCgUCgkfQDE0e6E8AY4KGcOrsBF7wGfTHRT9CpSfQzstej6dehn2b4a5JKmnV5744bK4F1\nwIsjdP4kO4CXcuo8H9U5vf7udBB0ahZNuB5Nvg5N0MdEkzUzMg+4bKQ7kWKFQ50xwH3A7Jr7EjOP\noFOTmEdzrkcTr8M8mqOPiSZqZqQF3A3sM5KdSPAT4EZgDbAW+FpO/VnA9+ruFEGnptGU69HU69AU\nfUzUplkPGlVd6bEc3zn1/TDgZwXaTTOhJtsLC7TzADClQj9ccNGpG5ic8RlXg23TdEpS1GdjGxM+\n/XYCGkRczutq17Tr4KLPROz+tofjeaq0UVqznVKFM1HIfC+wHdgXuAj4W06jP0I33s2R7XHAR4EB\n4KZEvWOAewp0NsnxwBXA1BpsDyjQ1uPAJ9BvqwsXnWYAS4Aj0HW6G3g4KmsB84H/oET6dz3ZNk0n\nKO+zUI/fvgFYCMwB3gY8CfQCG4HzgWnAecDHKtg17Tq46HMK8F7gBDTu3Aq8HJX1ooWT+4FL0G/3\n3YYXzcYCTwMnJ44tQXP07pxG1wNDic8rwGmGer8Bji3Q2ZhdgEHg3zXZFhm4LwZuK9GPIhTRaQ36\nbenorwu4A3gVONqTbd06zQD2KlC/is+Cf7+diaKQ7wAH07kw+h7g51F/P1/RbrT66xi0OLLOUNYD\n3IB0yJoFlW3Di2anA9uQ48VMQc5zZk6j69FT7nLgU9gjtkHgUOeutlkObI368qYabH9boL2F6CZ0\n4UNI8FUo2lkJLGb4dC7NIO46DQIbMs4/hKJoH7Z16RRzLsUeolV8Fvz67Zko+l7B8GlyzFejvs2o\naDda/fVg9Du+ZCnvAbYA19fQhhfN/oySnGkeAn6c0+h6x5NvA6Y71o2ZjsLq1Uict9dgW0TAw4Fn\nc+q8FbgGTfPTjv9u4FtoSmvDVad4QOi3lK+Myj/tyda3TmmKDpJVfBb8+e2RKOrOy3sdCTzjwW60\n+usS5FNzM+qspvO3+mqjtGZxWN+NhBo0GGym2JL4+IyyoZxyE6uAL9Lu9J412A4VaHMnsveX7gFc\njW7UHxra3ghchwYn24V21Sm2X28omwacipzjJkN5GVufOlXFp89Ceb+dhG7Kp1EUlsUW2tPEsnZx\nf1xpkr/OQVHzvRl1no36ZIvqy7ZRWrP4P/Hgsc1gsA0JkBdyfw5NGc4CbgFOMtTZSrFI8iPAH4An\naD8ZXAfJIrb/LdCn6eh3mGihgfmUqM55hjoLUOJ5LnAi5hSAq06xwySfkuOj9jcA3wfeD/zLk60v\nnXzgw2ehut9eAuyNpsR5OfOtwKUV7WB0+msL5VfvI/v37hv9O9ZQVqWN0prFq9vx8rnpZoqPTcQe\nBm8GfgX8Mfo+FXgQeAoldWO24D5Ijkf5mgXR9yKRZFHbpxz7BOr/ZkvZO5AGz6EV0w+iFbL4dafj\ngYNQdAuKJD4MfCPVjqtOc9AqXn/i2DQ0Rboa3QA25yhj60snH1T1WfDjt0ejG/bb+V3mH9Gnih2M\nTn+dgQbYu3Lq7YdWrB/13EZpzeJBMn5l51WDQbxKmDUSp7czPIGikW8CByaOr8M9pziAbtTt0fci\ng2RR2wcd+wQS8JeWsll0rqL9AEU1q9DWhMnAlxPl96NpbRoXnXaP+nIhw/OKuwK/R1HRbIYPJGVt\nfenUwrynsSv6pLemgVaek1T1Wajut/ug3O5Gh3P5sIsZjf4aT9WzBrjdgXcBv8Y8Pa7SRmXNxqCb\nod9gsBZNy7IwhcY3IAdOhuezkGPkMZPhCfkD0Y9eXaOtC49id4gBzFtYVqELa7r5rzEcc9EpXn1e\nYClfGpWnt5tUtXUlS6dlaCBOf7YAf7GUnZxqo6rPQnW/PQHptMbhXLvQXp0ua1eGpvjrbcD/yN7e\nsxjpsrjGNlzo0CwWYQdK3O5mMJhA9pRlBbAIbYBN1huHIoYptKcKv0Nh8OHY9y21gCuRGD9NHI8j\nj6xIsoqtC/PRRtOHLeWbgD6UjI85B/gTejXq68AZtKOHLvRifRoXneag6Cpv1a7Ps60LeTpdFH3S\nnAs8gga5PKr4LPjx20eif19w6O8itHm9il1RmuavG4F/Wsq7gE+iB2J6Ou+zjTwyNbsOrW4l6Y46\ndHvq+KFohzvoybsJTdOSPIacLD2tOgzlQUxPKdBO9+WWsu2080e+bfMYi5z7nRl1JqNEfMwyOhcC\npgPXougA4AMox2MiT6cHyF7h24CeqId4ts3DRScbRbcAlfVZ8Oe3z9CZvzQxAW2p8mHnSpP8dX/k\nT5caymLORg/ugyzlPtrII1ezM9DTIPmO89yoY7MSx2ZHx+K8wEI0fUiyK5qy3Gg51zLayeAkk1B+\nw/a2xGPY93xVsXVhAN3EeVyAEsfL0epwmregja69wFVkv29s02kiiqRsDnNSVG4aCKvYuuCqk4mi\ng2RZnwV/frsMTe1tN2YfGpD39mTnSpP89TSk/3EWu6PQvZlOqfhuI49czXpQ2PwV2htKb6dz2gpK\njN6FtkyA3jldTadTXhzVeWPG+ZbS+cc5p6DE8Gcs9btQBLSD4QNhFVsXejFffBPdKOn78Yw6+6Mn\nlst76GmdQNubhtCWjCS9wGfR9OhmzPpXsc2jiE4mig6SZX0W/Pkt0fn/jlaD43xZH1oYuhx7Dq2s\nXR5N89e1DM/ztlDe70qUh87Lu/poIwurZund9XshR3pz9P1FlBg3bbNIMg7lMqaiH7IJTYVezjJK\ncD16q6CFnq5L6fzDCovRk2RS9P05dCOcX9G2LnYGvoAG51vRBXwF6fM+tM1mAPuL/DYWoUGuLzrH\nS7T3c7XQdbgH+AVaqfRl+1pRJCcZU9ZnobrfJjkK5bOOQBHN48Cd6L3rOux8Upe/3oIG2PjaDNLe\n19qDpud3Ip+z5Rl9tFEJ27uiAT9MRZtfD0CRy19R5FP0nebXC6eiQaLsX4oKVCP4ayAQCAQCgUAg\nEAgEAoFAIBAIBAKBQKC5/B+xC2qm0KevJwAAAABJRU5ErkJggg==\n", 
-       "prompt_number": 80, 
-=======
        ],
        "output_type": "pyout",
        "png": "iVBORw0KGgoAAAANSUhEUgAAAUkAAAAaCAYAAAA6565FAAAABHNCSVQICAgIfAhkiAAACTZJREFU\neJztnHuMHVUdxz93i1sW21Ity2tbsCVaRFo1UF6pbW1BNDwkRFAJ0Rof0CogFDSkFZcVC20o4aFE\nUR4tAeVl1NS3KS0qCCrFEnkoyNqGVwElYK0PyvrHdyZ37uw5M2dmzrCz4XySm/bOOb8z537nN2d+\n53fOLAQCgUCgkfQDE0e6E8AY4KGcOrsBF7wGfTHRT9CpSfQzstej6dehn2b4a5JKmnV5744bK4F1\nwIsjdP4kO4CXcuo8H9U5vf7udBB0ahZNuB5Nvg5N0MdEkzUzMg+4bKQ7kWKFQ50xwH3A7Jr7EjOP\noFOTmEdzrkcTr8M8mqOPiSZqZqQF3A3sM5KdSPAT4EZgDbAW+FpO/VnA9+ruFEGnptGU69HU69AU\nfUzUplkPGlVd6bEc3zn1/TDgZwXaTTOhJtsLC7TzADClQj9ccNGpG5ic8RlXg23TdEpS1GdjGxM+\n/XYCGkRczutq17Tr4KLPROz+tofjeaq0UVqznVKFM1HIfC+wHdgXuAj4W06jP0I33s2R7XHAR4EB\n4KZEvWOAewp0NsnxwBXA1BpsDyjQ1uPAJ9BvqwsXnWYAS4Aj0HW6G3g4KmsB84H/oET6dz3ZNk0n\nKO+zUI/fvgFYCMwB3gY8CfQCG4HzgWnAecDHKtg17Tq46HMK8F7gBDTu3Aq8HJX1ooWT+4FL0G/3\n3YYXzcYCTwMnJ44tQXP07pxG1wNDic8rwGmGer8Bji3Q2ZhdgEHg3zXZFhm4LwZuK9GPIhTRaQ36\nbenorwu4A3gVONqTbd06zQD2KlC/is+Cf7+diaKQ7wAH07kw+h7g51F/P1/RbrT66xi0OLLOUNYD\n3IB0yJoFlW3Di2anA9uQ48VMQc5zZk6j69FT7nLgU9gjtkHgUOeutlkObI368qYabH9boL2F6CZ0\n4UNI8FUo2lkJLGb4dC7NIO46DQIbMs4/hKJoH7Z16RRzLsUeolV8Fvz67Zko+l7B8GlyzFejvs2o\naDda/fVg9Du+ZCnvAbYA19fQhhfN/oySnGkeAn6c0+h6x5NvA6Y71o2ZjsLq1Uict9dgW0TAw4Fn\nc+q8FbgGTfPTjv9u4FtoSmvDVad4QOi3lK+Myj/tyda3TmmKDpJVfBb8+e2RKOrOy3sdCTzjwW60\n+usS5FNzM+qspvO3+mqjtGZxWN+NhBo0GGym2JL4+IyyoZxyE6uAL9Lu9J412A4VaHMnsveX7gFc\njW7UHxra3ghchwYn24V21Sm2X28omwacipzjJkN5GVufOlXFp89Ceb+dhG7Kp1EUlsUW2tPEsnZx\nf1xpkr/OQVHzvRl1no36ZIvqy7ZRWrP4P/Hgsc1gsA0JkBdyfw5NGc4CbgFOMtTZSrFI8iPAH4An\naD8ZXAfJIrb/LdCn6eh3mGihgfmUqM55hjoLUOJ5LnAi5hSAq06xwySfkuOj9jcA3wfeD/zLk60v\nnXzgw2ehut9eAuyNpsR5OfOtwKUV7WB0+msL5VfvI/v37hv9O9ZQVqWN0prFq9vx8rnpZoqPTcQe\nBm8GfgX8Mfo+FXgQeAoldWO24D5Ijkf5mgXR9yKRZFHbpxz7BOr/ZkvZO5AGz6EV0w+iFbL4dafj\ngYNQdAuKJD4MfCPVjqtOc9AqXn/i2DQ0Rboa3QA25yhj60snH1T1WfDjt0ejG/bb+V3mH9Gnih2M\nTn+dgQbYu3Lq7YdWrB/13EZpzeJBMn5l51WDQbxKmDUSp7czPIGikW8CByaOr8M9pziAbtTt0fci\ng2RR2wcd+wQS8JeWsll0rqL9AEU1q9DWhMnAlxPl96NpbRoXnXaP+nIhw/OKuwK/R1HRbIYPJGVt\nfenUwrynsSv6pLemgVaek1T1Wajut/ug3O5Gh3P5sIsZjf4aT9WzBrjdgXcBv8Y8Pa7SRmXNxqCb\nod9gsBZNy7IwhcY3IAdOhuezkGPkMZPhCfkD0Y9eXaOtC49id4gBzFtYVqELa7r5rzEcc9EpXn1e\nYClfGpWnt5tUtXUlS6dlaCBOf7YAf7GUnZxqo6rPQnW/PQHptMbhXLvQXp0ua1eGpvjrbcD/yN7e\nsxjpsrjGNlzo0CwWYQdK3O5mMJhA9pRlBbAIbYBN1huHIoYptKcKv0Nh8OHY9y21gCuRGD9NHI8j\nj6xIsoqtC/PRRtOHLeWbgD6UjI85B/gTejXq68AZtKOHLvRifRoXneag6Cpv1a7Ps60LeTpdFH3S\nnAs8gga5PKr4LPjx20eif19w6O8itHm9il1RmuavG4F/Wsq7gE+iB2J6Ou+zjTwyNbsOrW4l6Y46\ndHvq+KFohzvoybsJTdOSPIacLD2tOgzlQUxPKdBO9+WWsu2080e+bfMYi5z7nRl1JqNEfMwyOhcC\npgPXougA4AMox2MiT6cHyF7h24CeqId4ts3DRScbRbcAlfVZ8Oe3z9CZvzQxAW2p8mHnSpP8dX/k\nT5caymLORg/ugyzlPtrII1ezM9DTIPmO89yoY7MSx2ZHx+K8wEI0fUiyK5qy3Gg51zLayeAkk1B+\nw/a2xGPY93xVsXVhAN3EeVyAEsfL0epwmregja69wFVkv29s02kiiqRsDnNSVG4aCKvYuuCqk4mi\ng2RZnwV/frsMTe1tN2YfGpD39mTnSpP89TSk/3EWu6PQvZlOqfhuI49czXpQ2PwV2htKb6dz2gpK\njN6FtkyA3jldTadTXhzVeWPG+ZbS+cc5p6DE8Gcs9btQBLSD4QNhFVsXejFffBPdKOn78Yw6+6Mn\nlst76GmdQNubhtCWjCS9wGfR9OhmzPpXsc2jiE4mig6SZX0W/Pkt0fn/jlaD43xZH1oYuhx7Dq2s\nXR5N89e1DM/ztlDe70qUh87Lu/poIwurZund9XshR3pz9P1FlBg3bbNIMg7lMqaiH7IJTYVezjJK\ncD16q6CFnq5L6fzDCovRk2RS9P05dCOcX9G2LnYGvoAG51vRBXwF6fM+tM1mAPuL/DYWoUGuLzrH\nS7T3c7XQdbgH+AVaqfRl+1pRJCcZU9ZnobrfJjkK5bOOQBHN48Cd6L3rOux8Upe/3oIG2PjaDNLe\n19qDpud3Ip+z5Rl9tFEJ27uiAT9MRZtfD0CRy19R5FP0nebXC6eiQaLsX4oKVCP4ayAQCAQCgUAg\nEAgEAoFAIBAIBAKBQKC5/B+xC2qm0KevJwAAAABJRU5ErkJggg==\n",
        "prompt_number": 80,
->>>>>>> bc35cf9e
        "text": [
         "\n",
         "    \u239b   \u2020\u239e  \u239b   \u2020\u239e       \u239b   \u2020\u239e  \u239b   \u2020\u239e\n",
         "0.5\u22c5\u239dA\u22c5A \u23a0\u2a02 \u239dB\u22c5B \u23a0 + 0.5\u22c5\u239dC\u22c5C \u23a0\u2a02 \u239dD\u22c5D \u23a0"
        ]
       }
-<<<<<<< HEAD
-     ], 
+     ],
      "prompt_number": 80
-    }, 
-=======
-     ],
-     "prompt_number": 80
-    },
->>>>>>> bc35cf9e
+    },
     {
      "cell_type": "code",
      "collapsed": false,
@@ -780,17 +521,10 @@
       {
        "latex": [
         "$$1.0 \\left({A A^{\\dagger}}\\right)\\otimes \\left({B B^{\\dagger}}\\right) + 1.0 \\left({A C^{\\dagger}}\\right)\\otimes \\left({B D^{\\dagger}}\\right) + 1.0 \\left({C A^{\\dagger}}\\right)\\otimes \\left({D B^{\\dagger}}\\right) + 1.0 \\left({C C^{\\dagger}}\\right)\\otimes \\left({D D^{\\dagger}}\\right)$$"
-<<<<<<< HEAD
-       ], 
-       "output_type": "pyout", 
-       "png": "iVBORw0KGgoAAAANSUhEUgAAAqYAAAAaCAYAAABl7J64AAAABHNCSVQICAgIfAhkiAAAC35JREFU\neJztnXusHUUZwH+3LW0ttsWUPrQUbQleKLQGpYoEb28ALVpTH7FqkKCYiBafUbAhbfByFdTGGgVs\nGl9AVTQ1PjD1rZVKFAWkFRVErUKLlpdF6gPFQv3j283du3d2d2Z29ux49/slJzdnd2fOnG9++92z\nu7OzoCiKoiiKoigdZwg4ou1GABOBOyq2ORK4pAdtMTGExikmhmi/P2LviyHaj1GWqnipt70j5r4Y\nIo4YpcS+n/eKIdrtl9j7YYi4vIWaMZsQvDl2bAC2A39r6fOzPA4cqNjmoWSbtzTfnFFonOIilv6I\nuS9iiVGWqnipt70j1r6IKUYpMe/nvSKGfom5H2KIj4mYY2ZkEPho243I8WGLbSYCNwOnNdyWlEE0\nTjExSFz9EWNfDBJXjLJUxUu97R2x9cUg8cUoJcb9vFcMEk+/xNgPg8QTHxMxxsxIH/BT4Og2G5Hh\n28DngC3ANuCqiu2XAV9tulFonGIjpv6ItS9iilEWl3ipt80SY1/EFqOUWPfzXhFLv8TaD7HEx0Sj\nMZvu0aCJwJNK1p8CfNej3pQZDZW91KGeXcCCGu2wwSZOk4GjSl5PbqBsbHHK4+MsxOvtDCQBZUnb\nGVtfNO3s9JJyT7Non2282vAW4su3Ze7Zli8ipr6wiVFd90Bzbp4Y3R1v+TaEt3Xq8I7ZpIKNTgBu\nAGZbVjoL2Aw8COwBFgHXJXVkWQncZN3U0awCPg4sbKDsYoe6dgPnAcMe7bDFJk5LgPcApwJPR46e\n7kzW9QGnA/9BBkZ/KVDZ2OKUxdVZiM/bw4A3AAPAM4E/I99nJ3Bx0r6LgHOJry+adnYl8ArgJcg/\n8W3A/cm6pwBPRQbbfwT4reGzbePVa28hjnzr4l4VofJtLN7WdQ8056bE5O54z7chvK1TR7CYLQLe\nCNwHHHKo9GvApsz75wAPMzYx/QR4qUO9KdOAu4F/N1TW5UfHB4Eve7TDBZc4bUG+W/6IewLwFeAJ\nYEWgsk3HaQkiugu+zkJc3i5Fjhq/CJzM6BsTXwB8D9gHvCtZ1lVnfwfcZVg+CRnTdDcw17DeNl6+\nseqlu6G9dXWvjJD5NjZvfd3Lojk3Dne7lG9DeOtTh3fMsp1xPLAWmAr8yqHCxcDLkA5O+QWwH9iY\n23Y+cqTkynok4U1BfqWHLps/fV/GXcgRrw2vQgK+ERmkvAG4AIlxGS5xGgB+Dvwjt/wJpE/6kKOd\nEGWbilPKCiRR2eLrLMTl7TuAW5BLM2cDtyJ9kHJjsn4e8MNkWRednQccy9izKwAHkbMc+4HPG9bb\nxsvHW+idu6G99XGvjJD51rUvfNy19baOe1k057bvbpfybQhvfesIHrNrsD8S+iRyy39+WMAm4JHc\n8n8C/Zb1pvQDW4FrkzYd30DZnznU+XxGTmUXcSwSl1WM7ZyTgE8hl26KsI3TAuR7DRWs35Csf1Og\nsqHjlOdC/M5MgpuzEI+3ZyJJsWo8zpnIGYqULjr7mmTd60rqvwz4L2PHlNnGy8db6J27Ib31da+I\n0PnWti/quGvrbR33UjTntu9u1/JtCG996/COWYh5TE9ExmYczC3fgwwmXppZdgj3wdIbkSO0tNHz\nGijrsnNNojxuc5Ed7Q7gG4a6dwKfRZLT8pL22MQpLX+DYd0i4BxEji8EKhsyTm0Tg7ezkH/i+5Cj\n5jL2IvPVZdtky3hxdiD5u6Ok/vuR73uyoX02dMXbOu4VETrf2vRFXXdtva3jXorm3Hbd7WK+DeGt\nbx3eMQsh8Tzk13uedNmczLIHcDvz9FrkVP+fGDl6sf1h6lL2MYc29SPfw0QfkpzPTra5yLDNGcDL\nEeFeiflyl22cBpAB89kjk+lJ/TuArwNnAf8KVDZUnGIgBm8/hNzZeBnV41AfQAaYp3TR2eVITO8t\nqT+9HDQlt9w2Xl3xto57JprIt1V9EcJdW2/ruJeiObddd7uYb0N461uHd8yK7sp3YS7mBqc7V/ZR\nWXux/wc/HRkLckby3uWMqWvZv1i2CaT9ewrWnQD8Ehn7cR0ynmaYkcdurULG86xN3l+LnCbfnKvH\nNk4DyBHoUGbZIuRSwCZkByiSw6dsqDjFQAzerkAS5Kct6n04eaV0zdlZyBi1LRX1H5P8vTW33DZe\nXfG2jnt5msq3VX0Rwl0bb+u6l6I5t113u5ZvQ3hbpw7vmIX4YXqA0QOHUyYnf7M72nbsx4gOIzvq\no8l7lx+mrmVdBnH3Az8oWLeM0XeiXY8cDW4EbkPm/npfZv1tyOWbPDZxmpO05VLGjlmaiQiyGnmi\nQv7sk2/ZUHHqQ+axyzMheZm8zF/+qUvb3h6NjDnbiduRZUrXnB1AvPlxSf2Tkaeh7GbsI/ps41UW\nK2jf3RDe1nUvT1P5tqovQrhr421d90BzLrTrbhfzbQhv69ThHbMQl/KLPvzw5G92APG3sDurshQ4\nDpk+I8X2Ur5P2cst2pTSj3wPEwuRzsmSBvvNjL3zEMwTK9vEKR33caNh3SPIwPSTgPMDlg0Vp3XI\n5az86+1IjEzrXu3w2Ta07e2zk7+/tqh3GjKtS5auOluWIM9C/slvNayzjVdZrKB9d0N4W9e9LE3m\n26q+COGui7e+7mXr0Jw7ll642+V8G8Jbnzq8YxbijOntSMPypE/+2JdZdgvwd+QOrKI5rvqAK5A7\nvL6TWZ4e7ZX9MK1T1obTEanuLFh/OzKNQ/Y7vxv4DfKIrk8giSA9YpsAPGSoxyZOA8gRbdWdb/MD\nl7WhKk4fSF55LkQm6d3m+bkutO1tOhnxXy3augb4psV2JsaLs8uRS0N/KCl3PnAPZrdsqIoVtO9u\nCG9DuddkvrXpixDu2ngbwj3Nue2628V8G8LbWPIuUD0NxPMYedrDucgp+jzfR4J/WG75KcgYi6If\nxedR/Ev70aRsEXXKVjEFkftZJdschQysTlmPXJ5J6Qc+gxyRAbwYGT9ioipOu5D58IrYgfThcwOX\nrcImTkU0OXVJ1lmIw9v7kImSy5iBTCPjw3hxdibwOGOfBpVldVLW15863kLv3A3lbQj3msq3tn0R\nyt0yb0O5pzm3fXe7lG9DeBtd3r2GYuFOS9alp3aXJO+zc25NRRKT6Y4zkM5Ya1g+Cxk7MdmwDuRX\ne9H8YHXK2jCM7MRVXIIMBL4c89HhM4CrkR32SszjflKK4nQEIkzRnbKrk/WmRFinrA22cTLRVJLM\nOwtxeLseuUu3aILr+cj3sn2ucZ7x4uxKpK/WFJRdhtxU8daSdlVRx1vonbuhvK3rXpP51qUvQrlb\n5G0I9zTnCm2726V8G8LbqPLuJGTMwyFkEtg8cxDZ3plZdhXyCK90rMjbkLvOyubZWsfou/AWIAN9\nTePLQE5p70J24HwyrFPWhtmYO9/EZCR+ry/Z5jjkKMHm+en5OIFMzXIImUoiy2xEkseQO/4OZyx1\nylbhEicTvknSx1lo31uA9yNPzVjFyFii+cjZhY9hHl9kw3hydnNS9sTc8mOQG0n2Io8R9KWut9Bb\nd0N4C/7uNZlvXfsipLumGIVwT3PuCG2725V8G8Lb1vJu9okDc5Bnlc5hRJKDyNxSV1D+yKpJyDNl\nlyB3Zc1E7iy7x7KBVyNPWuhDjmjWMfr08QXIwOBZyfsHkTFNF9cs2xRTgfciCXor8HsklguBFyGD\n3IeRqUNcWIMkufnJZxxgZO6vPmSnugm5NHJ9wLK9wnW8Ux1noV1vs7wQOYtwKnKWaTfwIySB94oY\nnb0SOfNyZLLtvYzc9TkNcWU7Eqf9ju0KTS/drettFlf3upJvQ7inOXcsbbpbt1xImsq3IbxtPe+6\nPMtUcWchckSxGBk/80dk0PLNbTYqYs5BkkTRYG6ledRZP9Td9lF33VFv20WdVRRFURRFURRFURRF\nURRFURRFURRFURRFURRFURRFURRFURRFURRF+X/hf2jkcJDynyQoAAAAAElFTkSuQmCC\n", 
-       "prompt_number": 81, 
-=======
        ],
        "output_type": "pyout",
        "png": "iVBORw0KGgoAAAANSUhEUgAAAqYAAAAaCAYAAABl7J64AAAABHNCSVQICAgIfAhkiAAAC35JREFU\neJztnXusHUUZwH+3LW0ttsWUPrQUbQleKLQGpYoEb28ALVpTH7FqkKCYiBafUbAhbfByFdTGGgVs\nGl9AVTQ1PjD1rZVKFAWkFRVErUKLlpdF6gPFQv3j283du3d2d2Z29ux49/slJzdnd2fOnG9++92z\nu7OzoCiKoiiKoigdZwg4ou1GABOBOyq2ORK4pAdtMTGExikmhmi/P2LviyHaj1GWqnipt70j5r4Y\nIo4YpcS+n/eKIdrtl9j7YYi4vIWaMZsQvDl2bAC2A39r6fOzPA4cqNjmoWSbtzTfnFFonOIilv6I\nuS9iiVGWqnipt70j1r6IKUYpMe/nvSKGfom5H2KIj4mYY2ZkEPho243I8WGLbSYCNwOnNdyWlEE0\nTjExSFz9EWNfDBJXjLJUxUu97R2x9cUg8cUoJcb9vFcMEk+/xNgPg8QTHxMxxsxIH/BT4Og2G5Hh\n28DngC3ANuCqiu2XAV9tulFonGIjpv6ItS9iilEWl3ipt80SY1/EFqOUWPfzXhFLv8TaD7HEx0Sj\nMZvu0aCJwJNK1p8CfNej3pQZDZW91KGeXcCCGu2wwSZOk4GjSl5PbqBsbHHK4+MsxOvtDCQBZUnb\nGVtfNO3s9JJyT7Non2282vAW4su3Ze7Zli8ipr6wiVFd90Bzbp4Y3R1v+TaEt3Xq8I7ZpIKNTgBu\nAGZbVjoL2Aw8COwBFgHXJXVkWQncZN3U0awCPg4sbKDsYoe6dgPnAcMe7bDFJk5LgPcApwJPR46e\n7kzW9QGnA/9BBkZ/KVDZ2OKUxdVZiM/bw4A3AAPAM4E/I99nJ3Bx0r6LgHOJry+adnYl8ArgJcg/\n8W3A/cm6pwBPRQbbfwT4reGzbePVa28hjnzr4l4VofJtLN7WdQ8056bE5O54z7chvK1TR7CYLQLe\nCNwHHHKo9GvApsz75wAPMzYx/QR4qUO9KdOAu4F/N1TW5UfHB4Eve7TDBZc4bUG+W/6IewLwFeAJ\nYEWgsk3HaQkiugu+zkJc3i5Fjhq/CJzM6BsTXwB8D9gHvCtZ1lVnfwfcZVg+CRnTdDcw17DeNl6+\nseqlu6G9dXWvjJD5NjZvfd3Lojk3Dne7lG9DeOtTh3fMsp1xPLAWmAr8yqHCxcDLkA5O+QWwH9iY\n23Y+cqTkynok4U1BfqWHLps/fV/GXcgRrw2vQgK+ERmkvAG4AIlxGS5xGgB+Dvwjt/wJpE/6kKOd\nEGWbilPKCiRR2eLrLMTl7TuAW5BLM2cDtyJ9kHJjsn4e8MNkWRednQccy9izKwAHkbMc+4HPG9bb\nxsvHW+idu6G99XGvjJD51rUvfNy19baOe1k057bvbpfybQhvfesIHrNrsD8S+iRyy39+WMAm4JHc\n8n8C/Zb1pvQDW4FrkzYd30DZnznU+XxGTmUXcSwSl1WM7ZyTgE8hl26KsI3TAuR7DRWs35Csf1Og\nsqHjlOdC/M5MgpuzEI+3ZyJJsWo8zpnIGYqULjr7mmTd60rqvwz4L2PHlNnGy8db6J27Ib31da+I\n0PnWti/quGvrbR33UjTntu9u1/JtCG996/COWYh5TE9ExmYczC3fgwwmXppZdgj3wdIbkSO0tNHz\nGijrsnNNojxuc5Ed7Q7gG4a6dwKfRZLT8pL22MQpLX+DYd0i4BxEji8EKhsyTm0Tg7ezkH/i+5Cj\n5jL2IvPVZdtky3hxdiD5u6Ok/vuR73uyoX02dMXbOu4VETrf2vRFXXdtva3jXorm3Hbd7WK+DeGt\nbx3eMQsh8Tzk13uedNmczLIHcDvz9FrkVP+fGDl6sf1h6lL2MYc29SPfw0QfkpzPTra5yLDNGcDL\nEeFeiflyl22cBpAB89kjk+lJ/TuArwNnAf8KVDZUnGIgBm8/hNzZeBnV41AfQAaYp3TR2eVITO8t\nqT+9HDQlt9w2Xl3xto57JprIt1V9EcJdW2/ruJeiObddd7uYb0N461uHd8yK7sp3YS7mBqc7V/ZR\nWXux/wc/HRkLckby3uWMqWvZv1i2CaT9ewrWnQD8Ehn7cR0ynmaYkcdurULG86xN3l+LnCbfnKvH\nNk4DyBHoUGbZIuRSwCZkByiSw6dsqDjFQAzerkAS5Kct6n04eaV0zdlZyBi1LRX1H5P8vTW33DZe\nXfG2jnt5msq3VX0Rwl0bb+u6l6I5t113u5ZvQ3hbpw7vmIX4YXqA0QOHUyYnf7M72nbsx4gOIzvq\no8l7lx+mrmVdBnH3Az8oWLeM0XeiXY8cDW4EbkPm/npfZv1tyOWbPDZxmpO05VLGjlmaiQiyGnmi\nQv7sk2/ZUHHqQ+axyzMheZm8zF/+qUvb3h6NjDnbiduRZUrXnB1AvPlxSf2Tkaeh7GbsI/ps41UW\nK2jf3RDe1nUvT1P5tqovQrhr421d90BzLrTrbhfzbQhv69ThHbMQl/KLPvzw5G92APG3sDurshQ4\nDpk+I8X2Ur5P2cst2pTSj3wPEwuRzsmSBvvNjL3zEMwTK9vEKR33caNh3SPIwPSTgPMDlg0Vp3XI\n5az86+1IjEzrXu3w2Ta07e2zk7+/tqh3GjKtS5auOluWIM9C/slvNayzjVdZrKB9d0N4W9e9LE3m\n26q+COGui7e+7mXr0Jw7ll642+V8G8Jbnzq8YxbijOntSMPypE/+2JdZdgvwd+QOrKI5rvqAK5A7\nvL6TWZ4e7ZX9MK1T1obTEanuLFh/OzKNQ/Y7vxv4DfKIrk8giSA9YpsAPGSoxyZOA8gRbdWdb/MD\nl7WhKk4fSF55LkQm6d3m+bkutO1tOhnxXy3augb4psV2JsaLs8uRS0N/KCl3PnAPZrdsqIoVtO9u\nCG9DuddkvrXpixDu2ngbwj3Nue2628V8G8LbWPIuUD0NxPMYedrDucgp+jzfR4J/WG75KcgYi6If\nxedR/Ev70aRsEXXKVjEFkftZJdschQysTlmPXJ5J6Qc+gxyRAbwYGT9ioipOu5D58IrYgfThcwOX\nrcImTkU0OXVJ1lmIw9v7kImSy5iBTCPjw3hxdibwOGOfBpVldVLW15863kLv3A3lbQj3msq3tn0R\nyt0yb0O5pzm3fXe7lG9DeBtd3r2GYuFOS9alp3aXJO+zc25NRRKT6Y4zkM5Ya1g+Cxk7MdmwDuRX\ne9H8YHXK2jCM7MRVXIIMBL4c89HhM4CrkR32SszjflKK4nQEIkzRnbKrk/WmRFinrA22cTLRVJLM\nOwtxeLseuUu3aILr+cj3sn2ucZ7x4uxKpK/WFJRdhtxU8daSdlVRx1vonbuhvK3rXpP51qUvQrlb\n5G0I9zTnCm2726V8G8LbqPLuJGTMwyFkEtg8cxDZ3plZdhXyCK90rMjbkLvOyubZWsfou/AWIAN9\nTePLQE5p70J24HwyrFPWhtmYO9/EZCR+ry/Z5jjkKMHm+en5OIFMzXIImUoiy2xEkseQO/4OZyx1\nylbhEicTvknSx1lo31uA9yNPzVjFyFii+cjZhY9hHl9kw3hydnNS9sTc8mOQG0n2Io8R9KWut9Bb\nd0N4C/7uNZlvXfsipLumGIVwT3PuCG2725V8G8Lb1vJu9okDc5Bnlc5hRJKDyNxSV1D+yKpJyDNl\nlyB3Zc1E7iy7x7KBVyNPWuhDjmjWMfr08QXIwOBZyfsHkTFNF9cs2xRTgfciCXor8HsklguBFyGD\n3IeRqUNcWIMkufnJZxxgZO6vPmSnugm5NHJ9wLK9wnW8Ux1noV1vs7wQOYtwKnKWaTfwIySB94oY\nnb0SOfNyZLLtvYzc9TkNcWU7Eqf9ju0KTS/drettFlf3upJvQ7inOXcsbbpbt1xImsq3IbxtPe+6\nPMtUcWchckSxGBk/80dk0PLNbTYqYs5BkkTRYG6ledRZP9Td9lF33VFv20WdVRRFURRFURRFURRF\nURRFURRFURRFURRFURRFURRFURRFURRFURRF+X/hf2jkcJDynyQoAAAAAElFTkSuQmCC\n",
        "prompt_number": 81,
->>>>>>> bc35cf9e
        "text": [
         "\n",
         "    \u239b   \u2020\u239e  \u239b   \u2020\u239e       \u239b   \u2020\u239e  \u239b   \u2020\u239e       \u239b   \u2020\u239e  \u239b   \u2020\u239e       \u239b   \u2020\u239e  \u239b  \n",
@@ -800,15 +534,9 @@
         "D \u23a0"
        ]
       }
-<<<<<<< HEAD
-     ], 
+     ],
      "prompt_number": 81
-    }, 
-=======
-     ],
-     "prompt_number": 81
-    },
->>>>>>> bc35cf9e
+    },
     {
      "cell_type": "markdown",
      "metadata": {},
@@ -850,15 +578,9 @@
         "1.00000000000000"
        ]
       }
-<<<<<<< HEAD
-     ], 
+     ],
      "prompt_number": 82
-    }, 
-=======
-     ],
-     "prompt_number": 82
-    },
->>>>>>> bc35cf9e
+    },
     {
      "cell_type": "markdown",
      "metadata": {},
@@ -895,30 +617,18 @@
       {
        "latex": [
         "$$0.5 A A^{\\dagger} \\mbox{Tr}\\left(B B^{\\dagger}\\right) + 0.5 C C^{\\dagger} \\mbox{Tr}\\left(D D^{\\dagger}\\right)$$"
-<<<<<<< HEAD
-       ], 
-       "output_type": "pyout", 
-       "prompt_number": 83, 
-=======
        ],
        "output_type": "pyout",
        "prompt_number": 83,
->>>>>>> bc35cf9e
        "text": [
         "\n",
         "       \u2020       \u2020           \u2020       \u2020 \n",
         "0.5\u22c5A\u22c5A \u22c5Tr(B\u22c5B ) + 0.5\u22c5C\u22c5C \u22c5Tr(D\u22c5D )"
        ]
       }
-<<<<<<< HEAD
-     ], 
+     ],
      "prompt_number": 83
-    }, 
-=======
-     ],
-     "prompt_number": 83
-    },
->>>>>>> bc35cf9e
+    },
     {
      "cell_type": "markdown",
      "metadata": {},
@@ -930,31 +640,6 @@
      "cell_type": "code",
      "collapsed": false,
      "input": [
-<<<<<<< HEAD
-      "from sympy.physics.quantum.density import Density", 
-      "from sympy.physics.quantum.spin import (", 
-      "    Jx, Jy, Jz, Jplus, Jminus, J2,", 
-      "    JxBra, JyBra, JzBra,", 
-      "    JxKet, JyKet, JzKet,", 
-      ")", 
-      "from sympy.core.trace import Tr", 
-      "", 
-      "tp1 = TensorProduct(JzKet(1,1), JzKet(1,-1))", 
-      "", 
-      "#trace out 0 index", 
-      "d = Density([tp1,1]);", 
-      "t = Tr(d,[0]); ", 
-      "", 
-      "display_pretty(t)", 
-      "display_pretty(t.doit())", 
-      "", 
-      "#trace out 1 index", 
-      "t = Tr(d,[1])", 
-      "display_pretty(t)", 
-      "t.doit()"
-     ], 
-     "language": "python", 
-=======
       "from sympy.physics.quantum.density import Density\n",
       "from sympy.physics.quantum.spin import (\n",
       "    Jx, Jy, Jz, Jplus, Jminus, J2,\n",
@@ -979,7 +664,6 @@
      ],
      "language": "python",
      "metadata": {},
->>>>>>> bc35cf9e
      "outputs": [
       {
        "output_type": "display_data",
@@ -1002,106 +686,14 @@
       {
        "latex": [
         "$${\\left|1,1\\right\\rangle }{\\left\\langle 1,1\\right|}$$"
-<<<<<<< HEAD
-       ], 
-       "output_type": "pyout", 
-       "png": "iVBORw0KGgoAAAANSUhEUgAAAEwAAAAXCAYAAACh3qkfAAAABHNCSVQICAgIfAhkiAAAAedJREFU\nWIXt2D+I1EAUx/GPB+ohCqIiKqKNFjanveXaKNhaeI2Kglpb2Z2FnYKVgoqNeCDYXecfUgoWgoJy\nCGJhIQhiYWexFtksa8hO/kzYm2K/TSbz8t77zeMxyYQ5UbzYaAGJMq7LQsmwu+Lh/VjHlo7JQv63\nsKdhnHsdc9TRxLeqLiCbGG/DKXzCEIsthTTxX8LNBrFO4EbHHDH6CrJiUO6wgiNYxQA/W4ho6/8B\nx7C5Jt4VPOpRY+z6xmQVcw9067Cm/mexHPDfhzuROWJ9s2IwrcNmyRrOBOxX5YtKghQKNsRbnKyw\nLeIQvsxUUYAUCgZPcKFifhnPZislTCoF+4NfOFyaH+DV7OVMJ5WCwX1cm7gf4M0GaZlKSgUbYtPE\nfUraxqQk6rq8ywpeyrssKfoo2IEeYmyXH5G+leZfy7/GY+lDI5oVbNfourfCdhzf8bijf8FF+Zuy\nzFOcrxNYk6NOYxN9U8lG152j8bp8bxniN97h0sTzB/EVH/2//zT1N/JbDWhawdGK+RiNbfRRfQIK\nG2pY6ehHs6PR3Yj4BTEas2LQ16YfE+ccngfsP7BV3hUx9LLWcpC/HWKcxvuO+ZfwuUHeh7jcMQdx\nGgno29Ey0AJuRwjp6wdiiFiNtK/LnDlzZsM/36lpQdemeFcAAAAASUVORK5CYII=\n", 
-       "prompt_number": 84, 
-=======
        ],
        "output_type": "pyout",
        "png": "iVBORw0KGgoAAAANSUhEUgAAAEwAAAAXCAYAAACh3qkfAAAABHNCSVQICAgIfAhkiAAAAedJREFU\nWIXt2D+I1EAUx/GPB+ohCqIiKqKNFjanveXaKNhaeI2Kglpb2Z2FnYKVgoqNeCDYXecfUgoWgoJy\nCGJhIQhiYWexFtksa8hO/kzYm2K/TSbz8t77zeMxyYQ5UbzYaAGJMq7LQsmwu+Lh/VjHlo7JQv63\nsKdhnHsdc9TRxLeqLiCbGG/DKXzCEIsthTTxX8LNBrFO4EbHHDH6CrJiUO6wgiNYxQA/W4ho6/8B\nx7C5Jt4VPOpRY+z6xmQVcw9067Cm/mexHPDfhzuROWJ9s2IwrcNmyRrOBOxX5YtKghQKNsRbnKyw\nLeIQvsxUUYAUCgZPcKFifhnPZislTCoF+4NfOFyaH+DV7OVMJ5WCwX1cm7gf4M0GaZlKSgUbYtPE\nfUraxqQk6rq8ywpeyrssKfoo2IEeYmyXH5G+leZfy7/GY+lDI5oVbNfourfCdhzf8bijf8FF+Zuy\nzFOcrxNYk6NOYxN9U8lG152j8bp8bxniN97h0sTzB/EVH/2//zT1N/JbDWhawdGK+RiNbfRRfQIK\nG2pY6ehHs6PR3Yj4BTEas2LQ16YfE+ccngfsP7BV3hUx9LLWcpC/HWKcxvuO+ZfwuUHeh7jcMQdx\nGgno29Ey0AJuRwjp6wdiiFiNtK/LnDlzZsM/36lpQdemeFcAAAAASUVORK5CYII=\n",
        "prompt_number": 84,
->>>>>>> bc35cf9e
        "text": [
         "\u27581,1\u27e9\u27e81,1\u2758"
        ]
       }
-<<<<<<< HEAD
-     ], 
-     "prompt_number": 84
-    }, 
-    {
-     "cell_type": "markdown", 
-     "source": [
-      "## Examples of qapply() on Density matrices with spin states"
-     ]
-    }, 
-    {
-     "cell_type": "code", 
-     "collapsed": false, 
-     "input": [
-      "psi = Ket('psi')", 
-      "phi = Ket('phi')", 
-      "", 
-      "u = UnitaryOperator()", 
-      "d = Density((psi,0.5),(phi,0.5)); d", 
-      "", 
-      "display_pretty(qapply(u*d))", 
-      " ", 
-      "# another example", 
-      "up = JzKet(S(1)/2, S(1)/2)", 
-      "down = JzKet(S(1)/2, -S(1)/2)", 
-      "d = Density((up,0.5),(down,0.5))", 
-      "", 
-      "uMat = Matrix([[0,1],[1,0]])", 
-      "display_pretty(qapply(uMat*d))", 
-      "", 
-      "", 
-      ""
-     ], 
-     "language": "python", 
-     "outputs": [
-      {
-       "output_type": "display_data", 
-       "text": [
-        "\u03c1((O\u22c5\u2758\u03c8\u27e9, 0.5),(O\u22c5\u2758\u03c6\u27e9, 0.5))"
-       ]
-      }, 
-      {
-       "output_type": "display_data", 
-       "text": [
-        "", 
-        "\u23a1                  0                    \u03c1((\u27581/2,1/2\u27e9, 0.5),(\u27581/2,-1/2\u27e9, 0.5))\u23a4", 
-        "\u23a2                                                                            \u23a5", 
-        "\u23a3\u03c1((\u27581/2,1/2\u27e9, 0.5),(\u27581/2,-1/2\u27e9, 0.5))                    0                  \u23a6"
-       ]
-      }
-     ], 
-     "prompt_number": 85
-    }, 
-    {
-     "cell_type": "markdown", 
-     "source": [
-      "## Example of qapply() on Density Matrices with qubits"
-     ]
-    }, 
-    {
-     "cell_type": "code", 
-     "collapsed": false, 
-     "input": [
-      "from sympy.physics.quantum.gate import UGate", 
-      "from sympy.physics.quantum.qubit import Qubit", 
-      "", 
-      "uMat = UGate((0,), Matrix([[0,1],[1,0]]))", 
-      "d = Density([Qubit('0'),0.5],[Qubit('1'), 0.5])", 
-      "", 
-      "display_pretty(d)", 
-      "", 
-      "#after applying Not gate", 
-      "display_pretty(qapply(uMat*d) )"
-     ], 
-     "language": "python", 
-     "outputs": [
-      {
-       "output_type": "display_data", 
-       "text": [
-        "\u03c1((\u27580\u27e9, 0.5),(\u27581\u27e9, 0.5))"
-       ]
-      }, 
-      {
-       "output_type": "display_data", 
-=======
      ],
      "prompt_number": 84
     },
@@ -1188,22 +780,10 @@
       },
       {
        "output_type": "display_data",
->>>>>>> bc35cf9e
        "text": [
         "\u03c1((\u27581\u27e9, 0.5),(\u27580\u27e9, 0.5))"
        ]
       }
-<<<<<<< HEAD
-     ], 
-     "prompt_number": 90
-    }, 
-    {
-     "cell_type": "code", 
-     "collapsed": true, 
-     "input": [], 
-     "language": "python", 
-     "outputs": [], 
-=======
      ],
      "prompt_number": 90
     },
@@ -1214,7 +794,6 @@
      "language": "python",
      "metadata": {},
      "outputs": [],
->>>>>>> bc35cf9e
      "prompt_number": 86
     }
    ],
